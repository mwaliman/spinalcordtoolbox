--- conflicted
+++ resolved
@@ -21,11 +21,7 @@
 import numpy as np
 
 import sct_utils as sct
-<<<<<<< HEAD
-from spinalcordtoolbox.utils import Metavar
-=======
 from spinalcordtoolbox.utils import Metavar, SmartFormatter
->>>>>>> 8d9316bf
 
 
 # DEFAULT PARAMETERS
@@ -42,28 +38,17 @@
     parser = argparse.ArgumentParser(
         description='Convert image file to another type.',
         add_help=None,
-<<<<<<< HEAD
-=======
         formatter_class=SmartFormatter,
->>>>>>> 8d9316bf
         prog=os.path.basename(__file__).strip(".py"))
     mandatoryArguments = parser.add_argument_group("\nMANDATORY ARGUMENTS")
     mandatoryArguments.add_argument(
         "-i",
-<<<<<<< HEAD
-        help='File input (e.g. "data.nii.gz")',
-=======
         help='File input. Example: data.nii.gz',
->>>>>>> 8d9316bf
         metavar=Metavar.file,
         required=True)
     mandatoryArguments.add_argument(
         "-o",
-<<<<<<< HEAD
-        help='File output (indicate new extension) (e.g. "data.nii")',
-=======
         help='File output (indicate new extension). Example: data.nii',
->>>>>>> 8d9316bf
         metavar=Metavar.str,
         required=True)
     optional = parser.add_argument_group("\nOPTIONAL ARGUMENTS")
@@ -71,11 +56,7 @@
         "-h",
         "--help",
         action="help",
-<<<<<<< HEAD
-        help="show this help message and exit")
-=======
         help="Show this help message and exit")
->>>>>>> 8d9316bf
     optional.add_argument(
         "-squeeze",
         type=int,
