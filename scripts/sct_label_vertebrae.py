--- conflicted
+++ resolved
@@ -462,22 +462,12 @@
         import matplotlib
         matplotlib.use('Agg')
         import matplotlib.pyplot as plt
-<<<<<<< HEAD
-        plt.matshow(
-            np.mean(
-                data[xc - param.size_RL:xc + param.size_RL, :, :], axis=0).transpose(),
-            fignum=param.fig_anat_straight,
-            cmap=plt.cm.gray,
-            clim=[0, 800],
-            origin='lower')
-=======
         # get percentile for automatic contrast adjustment
         data_display = np.mean(data[xc-param.size_RL:xc+param.size_RL, :, :], axis=0).transpose()
         percmin = np.percentile(data_display, 10)
         percmax = np.percentile(data_display, 90)
         # display image
         plt.matshow(data_display, fignum=50, cmap=plt.cm.gray, clim=[percmin, percmax], origin='lower')
->>>>>>> 5cfaf273
         plt.title('Anatomical image')
         plt.autoscale(enable=False)  # to prevent autoscale of axis when displaying plot
         plt.figure(50)
