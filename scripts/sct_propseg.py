--- conflicted
+++ resolved
@@ -315,23 +315,15 @@
     contrast_type = arguments["-c"]
 
     # Building the command
-<<<<<<< HEAD
-    isct_options = " -i " + fname_data + " -t " + contrast_type
-=======
-    cmd = 'isct_propseg -i "%s" -t %s' % (fname_data, contrast_type)
->>>>>>> 13fc7daa
+    isct_options = ' -i "%s" -t %s' % (fname_data, contrast_type)
 
     if "-ofolder" in arguments:
         folder_output = sct.slash_at_the_end(arguments["-ofolder"], slash=1)
     else:
         folder_output = './'
-<<<<<<< HEAD
-    isct_options += " -o " + folder_output
-=======
-    cmd += ' -o "%s"' % folder_output
+    isct_options += ' -o "%s"' % folder_output
     if not os.path.isdir(folder_output) and os.path.exists(folder_output):
         sct.printv("ERROR output directory %s is not a valid directory" % folder_output, 1, 'error')
->>>>>>> 13fc7daa
     if not os.path.exists(folder_output):
         os.makedirs(folder_output)
 
@@ -418,23 +410,14 @@
     # if centerline or mask is asked using viewer
     if use_viewer:
         # make sure image is in SAL orientation, as it is the orientation used by PropSeg
-
-
-
-
         image_input_orientation = sct_image.orientation(image_input, get=True, verbose=False)
         path_fname, file_fname, ext_fname = sct.extract_fname(fname_data)
         reoriented_image_filename = 'tmp.' + sct.add_suffix(file_fname + ext_fname, "_SAL")
         path_tmp_viewer = sct.tmp_create(verbose=verbose)
-<<<<<<< HEAD
         sct_image.main(['-i', fname_data,
                         '-o', os.path.join(path_tmp_viewer, reoriented_image_filename),
                         '-setorient', 'SAL',
                         '-v', '0'])
-=======
-        cmd = 'sct_image -i "%s" -o "%s" -setorient SAL -v 0' % (fname_data, os.path.join(path_tmp_viewer, reoriented_image_filename))
-        sct.run(cmd, verbose=False)
->>>>>>> 13fc7daa
 
         from sct_viewer import ClickViewer
         image_input_reoriented = msct_image.Image(path_tmp_viewer + reoriented_image_filename)
