--- conflicted
+++ resolved
@@ -19,11 +19,7 @@
 
 from spinalcordtoolbox.image import Image
 from spinalcordtoolbox.centerline.core import ParamCenterline, get_centerline
-<<<<<<< HEAD
-from spinalcordtoolbox.utils import Metavar
-=======
 from spinalcordtoolbox.utils import Metavar, SmartFormatter
->>>>>>> 8d9316bf
 
 import sct_utils as sct
 from sct_utils import extract_fname, printv, tmp_create
@@ -33,30 +29,17 @@
     # Initialize the parser
 
     parser = argparse.ArgumentParser(
-<<<<<<< HEAD
-        description='Compute statistics on segmented lesions. The function assigns an ID value to each\n'
-                    'lesion (1, 2, 3, etc.) and then outputs morphometric measures for each lesion:\n'
-=======
         description='R|Compute statistics on segmented lesions. The function assigns an ID value to each lesion (1, 2, '
                     '3, etc.) and then outputs morphometric measures for each lesion:\n'
->>>>>>> 8d9316bf
                     '- volume [mm^3]\n'
                     '- length [mm]: length along the Superior-Inferior axis\n'
                     '- max_equivalent_diameter [mm]: maximum diameter of the lesion, when approximating\n'
                     '                                the lesion as a circle in the axial plane.\n\n'
-<<<<<<< HEAD
-                    'N.B. If the proportion of lesion in each region (e.g. WM and GM) does not sum\n'
-                    'up to 100%, it means that the registered template does not fully cover the\n'
-                    'lesion. In that case you might want to check the registration results.',
-        add_help=None,
-        formatter_class=argparse.RawDescriptionHelpFormatter,
-=======
                     'If the proportion of lesion in each region (e.g. WM and GM) does not sum up to 100%, it means '
                     'that the registered template does not fully cover the lesion. In that case you might want to '
                     'check the registration results.',
         add_help=None,
         formatter_class=SmartFormatter,
->>>>>>> 8d9316bf
         prog=os.path.basename(__file__).strip(".py")
     )
 
@@ -64,17 +47,12 @@
     mandatory_arguments.add_argument(
         "-m",
         help='Binary mask of lesions (lesions are labeled as "1").',
-<<<<<<< HEAD
-        metavar=Metavar.file,
-        required=False)
-=======
         metavar=Metavar.file)
     mandatory_arguments.add_argument(
         "-s",
         help="Spinal cord centerline or segmentation file, which will be used to correct morphometric measures with "
              "cord angle with respect to slice. (e.g.'t2_seg.nii.gz')",
         metavar=Metavar.file)
->>>>>>> 8d9316bf
 
     optional = parser.add_argument_group("\nOPTIONAL ARGUMENTS")
     optional.add_argument(
@@ -83,16 +61,6 @@
         action="help",
         help="show this help message and exit")
     optional.add_argument(
-<<<<<<< HEAD
-        "-s",
-        help="Spinal cord centerline or segmentation file, which will be used to correct morphometric measures with "
-             "cord angle with respect to slice. (e.g.'t2_seg.nii.gz')",
-        metavar=Metavar.file,
-        default=None,
-        required=False)
-    optional.add_argument(
-=======
->>>>>>> 8d9316bf
         "-i",
         help='Image from which to extract average values within lesions (e.g. "t2.nii.gz"). If provided, the function '
              'computes the mean and standard deviation values of this image within each lesion.',
