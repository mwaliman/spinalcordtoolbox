#!/usr/bin/env python
#
# This program takes as input an anatomic image and the centerline or segmentation of its spinal cord (that you can get
# using sct_get_centerline.py or sct_segmentation_propagation) and returns the anatomic image where the spinal
# cord was straightened.
#
# ---------------------------------------------------------------------------------------
# Copyright (c) 2013 NeuroPoly, Polytechnique Montreal <www.neuro.polymtl.ca>
# Authors: Julien Cohen-Adad, Geoffrey Leveque, Julien Touati
# Modified: 2014-09-01
#
# License: see the LICENSE.TXT
# =======================================================================================================

import os
import shutil
import sys
import time
from bisect import bisect
from math import atan2, sin, sqrt

import numpy as np
from nibabel import Nifti1Image, save
from numpy import linspace
from scipy import ndimage

import msct_image
import msct_parser
import msct_smooth
import msct_types
import sct_apply_transfo
import sct_convert
import sct_crop_image
import sct_image
import sct_utils as sct

def smooth_centerline(fname_centerline,
                      algo_fitting='hanning',
                      type_window='hanning',
                      window_length=80,
                      verbose=0,
                      nurbs_pts_number=1000,
                      all_slices=True,
                      phys_coordinates=False,
                      remove_outliers=False):
    """
    :param fname_centerline: centerline in RPI orientation, or an Image
    :return: x_centerline_fit, y_centerline_fit, z_centerline_fit, x_centerline_deriv, y_centerline_deriv, z_centerline_deriv
    """
    # window_length = param.window_length
    # type_window = param.type_window
    # algo_fitting = param.algo_fitting
    remove_edge_points = 2  # remove points at the edge (issue #513)

    sct.printv('\nSmooth centerline/segmentation...', verbose)

    # get dimensions (again!)
    file_image = None
    if isinstance(fname_centerline, str):
        file_image = msct_image.Image(fname_centerline)
    elif isinstance(fname_centerline, msct_image.Image):
        file_image = fname_centerline
    else:
        sct.printv('ERROR: wrong input image', 1, 'error')

    nx, ny, nz, nt, px, py, pz, pt = file_image.dim

    # open centerline
    data = file_image.data

    # loop across z and associate x,y coordinate with the point having maximum intensity
    # N.B. len(z_centerline) = nz_nonz can be smaller than nz in case the centerline is smaller than the input volume
    z_centerline = [iz for iz in range(0, nz, 1) if data[:, :, iz].any()]
    nz_nonz = len(z_centerline)
    x_centerline = [0 for _ in range(0, nz_nonz, 1)]
    y_centerline = [0 for _ in range(0, nz_nonz, 1)]
    x_centerline_fit = [0 for _ in range(0, nz_nonz, 1)]
    y_centerline_fit = [0 for _ in range(0, nz_nonz, 1)]
    z_centerline_fit = [0 for _ in range(0, nz_nonz, 1)]
    x_centerline_deriv = [0 for _ in range(0, nz_nonz, 1)]
    y_centerline_deriv = [0 for _ in range(0, nz_nonz, 1)]
    z_centerline_deriv = [0 for _ in range(0, nz_nonz, 1)]
    num_features = [0 for _ in range(0, nz_nonz, 1)]
    distances = []

    if nz_nonz <= 5 and algo_fitting == 'nurbs':
        sct.printv(
            'WARNING: switching to hanning smoothing due to low number of slices.',
            verbose=verbose,
            type='warning')
        algo_fitting = 'hanning'

    # get center of mass of the centerline/segmentation and remove outliers
    sct.printv('.. Get center of mass of the centerline/segmentation...',
               verbose)
    for iz in range(0, nz_nonz, 1):
        slice = np.array(data[:, :, z_centerline[iz]])
        labeled_array, num_f = ndimage.measurements.label(slice)
        num_features[iz] = num_f
        x_centerline[iz], y_centerline[
            iz] = ndimage.measurements.center_of_mass(slice)
        if iz != 0:
            distances.append(
                sqrt((x_centerline[iz] - x_centerline[iz - 1])**2 + (
                    y_centerline[iz] - y_centerline[iz - 1])**2))

    if remove_outliers:
        mean_distances = np.mean(distances)
        std_distances = np.std(distances)
        indices_to_remove = []

        # ascending verification
        for iz in range(0, nz_nonz / 2, 1):
            distance = sqrt((x_centerline[iz] - x_centerline[iz + 1])**2 + (
                y_centerline[iz] - y_centerline[iz + 1])**2)
            if num_features[iz] > 1 or abs(distance -
                                           mean_distances) > 3 * std_distances:
                indices_to_remove.append(iz)

        # descending verification
        for iz in range(nz_nonz - 1, nz_nonz / 2, -1):
            distance = sqrt((x_centerline[iz] - x_centerline[iz - 1])**2 + (
                y_centerline[iz] - y_centerline[iz - 1])**2)
            if num_features[iz] > 1 or abs(distance -
                                           mean_distances) > 3 * std_distances:
                indices_to_remove.append(iz)

        x_centerline = np.delete(x_centerline, indices_to_remove)
        y_centerline = np.delete(y_centerline, indices_to_remove)
        z_centerline = np.delete(z_centerline, indices_to_remove)

    if phys_coordinates:
        sct.printv(
            '.. Computing physical coordinates of centerline/segmentation...',
            verbose)
        coord_centerline = np.array(
            zip(x_centerline, y_centerline, z_centerline))
        phys_coord_centerline = np.asarray(
            file_image.transfo_pix2phys(coord_centerline))
        x_centerline = phys_coord_centerline[:, 0]
        y_centerline = phys_coord_centerline[:, 1]
        z_centerline = phys_coord_centerline[:, 2]

    sct.printv('.. Smoothing algo = ' + algo_fitting, verbose)
    if algo_fitting == 'hanning':
        # 2D smoothing
        sct.printv('.. Windows length = ' + str(window_length), verbose)

        # change to array
        x_centerline = np.asarray(x_centerline)
        y_centerline = np.asarray(y_centerline)

        # Smooth the curve
        x_centerline_smooth = msct_smooth.smoothing_window(
            x_centerline,
            window_len=window_length / pz,
            window=type_window,
            verbose=verbose,
            robust=0,
            remove_edge_points=remove_edge_points)
        y_centerline_smooth = msct_smooth.smoothing_window(
            y_centerline,
            window_len=window_length / pz,
            window=type_window,
            verbose=verbose,
            robust=0,
            remove_edge_points=remove_edge_points)

        # convert to list final result
        x_centerline_smooth = x_centerline_smooth.tolist()
        y_centerline_smooth = y_centerline_smooth.tolist()

        # clear variable
        del data

        x_centerline_fit = x_centerline_smooth
        y_centerline_fit = y_centerline_smooth
        z_centerline_fit = z_centerline

        # get derivative
        x_centerline_deriv, y_centerline_deriv, z_centerline_deriv = msct_smooth.evaluate_derivative_3D(
            x_centerline_fit, y_centerline_fit, z_centerline, px, py, pz)

        x_centerline_fit = np.asarray(x_centerline_fit)
        y_centerline_fit = np.asarray(y_centerline_fit)
        z_centerline_fit = np.asarray(z_centerline_fit)

    elif algo_fitting == "nurbs":
        # TODO: remove outliers that are at the edges of the spinal cord
        # simple way to do it: go from one end and remove point if the distance from mean is higher than 2 * std
        x_centerline_fit, y_centerline_fit, z_centerline_fit, x_centerline_deriv, y_centerline_deriv,\
            z_centerline_deriv, mse = msct_smooth.b_spline_nurbs(x_centerline, y_centerline, z_centerline, nbControl=None,
                                                point_number=nurbs_pts_number, verbose=verbose, all_slices=all_slices)

        # Checking accuracy of fitting. If NURBS fitting is not accurate enough, do not smooth segmentation
        if mse >= 2.0:
            x_centerline_fit = np.asarray(x_centerline)
            y_centerline_fit = np.asarray(y_centerline)
            z_centerline_fit = np.asarray(z_centerline)
            # get derivative
            x_centerline_deriv, y_centerline_deriv, z_centerline_deriv = msct_smooth.evaluate_derivative_3D(x_centerline_fit,
                                                                                                y_centerline_fit,
                                                                                                z_centerline_fit,
                                                                                                px, py, pz)

    else:
        sct.printv("ERROR: wrong algorithm for fitting", 1, "error")

    return x_centerline_fit, y_centerline_fit, z_centerline_fit, \
            x_centerline_deriv, y_centerline_deriv, z_centerline_deriv


class SpinalCordStraightener(object):
<<<<<<< HEAD
    def __init__(self,
                 input_filename,
                 centerline_filename,
                 debug=0,
                 deg_poly=10,
                 gapxy=30,
                 gapz=15,
                 leftright_width=150,
                 interpolation_warp='spline',
                 rm_tmp_files=1,
                 verbose=1,
                 algo_fitting='nurbs',
                 precision=2.0,
                 threshold_distance=2.5,
                 type_window='hanning',
                 window_length=50,
                 output_filename=''):
=======
    def __init__(self, input_filename, centerline_filename, debug=0, deg_poly=10, gapxy=30, gapz=15,
                 leftright_width=150, interpolation_warp='spline', rm_tmp_files=1, verbose=1, algo_fitting='nurbs',
                 precision=2.0, threshold_distance=10, type_window='hanning', window_length=50, output_filename=''):
>>>>>>> cbca07ea
        self.input_filename = input_filename
        self.centerline_filename = centerline_filename
        self.output_filename = output_filename
        self.debug = debug
        self.deg_poly = deg_poly  # maximum degree of polynomial function for fitting centerline.
        self.gapxy = gapxy  # size of cross in x and y direction for the landmarks
        self.gapz = gapz  # gap between landmarks along z voxels
        # the FOV due to the curvature of the spinal cord
        self.leftright_width = leftright_width
        self.interpolation_warp = interpolation_warp
        self.remove_temp_files = rm_tmp_files  # remove temporary files
        self.verbose = verbose
        self.algo_fitting = algo_fitting  # 'hanning' or 'nurbs'
        self.precision = precision
        self.threshold_distance = threshold_distance
        self.type_window = type_window  # !! for more choices, edit msct_smooth. Possibilities: 'flat', 'hanning',
        # 'hamming', 'bartlett', 'blackman'
        self.window_length = window_length
        self.path_output = ""
        self.use_straight_reference = False
        self.centerline_reference_filename = ""
        self.disks_input_filename = ""
        self.disks_ref_filename = ""

        self.mse_straightening = 0.0
        self.max_distance_straightening = 0.0

        self.curved2straight = True
        self.straight2curved = True

        self.resample_factor = 0.0
        self.accuracy_results = 0

        self.elapsed_time = 0.0
        self.elapsed_time_accuracy = 0.0

    def straighten(self):
        # Initialization
        fname_anat = self.input_filename
        fname_centerline = self.centerline_filename
        fname_output = self.output_filename
        gapxy = self.gapxy
        gapz = self.gapz
        leftright_width = self.leftright_width
        remove_temp_files = self.remove_temp_files
        verbose = self.verbose
        interpolation_warp = self.interpolation_warp
        algo_fitting = self.algo_fitting
        window_length = self.window_length
        type_window = self.type_window
        qc = self.qc

        # start timer
        start_time = time.time()

        # get path of the toolbox
        path_sct = os.environ.get('SCT_DIR')
        sct.printv(path_sct, verbose)

        # Display arguments
        sct.printv("\nCheck input arguments:", verbose)
        sct.printv("  Input volume ...................... " + fname_anat,
                   verbose)
        sct.printv("  Centerline ........................ " + fname_centerline,
                   verbose)
        sct.printv("  Final interpolation ............... " +
                   interpolation_warp, verbose)
        sct.printv("  Verbose ........................... " + str(verbose),
                   verbose)
        sct.printv("", verbose)

        # Extract path/file/extension
        path_anat, file_anat, ext_anat = sct.extract_fname(fname_anat)
        path_centerline, file_centerline, ext_centerline = sct.extract_fname(
            fname_centerline)

        # create temporary folder
        path_tmp = sct.tmp_create(verbose=verbose)

        # Copying input data to tmp folder
        sct.printv('\nCopy files to tmp folder...', verbose)
        sct_convert.main(['-i', fname_anat, '-o', path_tmp + 'data.nii'])
        sct_convert.main(['-i', fname_centerline, '-o', path_tmp + 'centerline.nii.gz'])

        if self.use_straight_reference:
            sct_convert.main(['-i', self.centerline_reference_filename,
                              '-o', path_tmp + 'centerline_ref.nii.gz'])
        if self.disks_input_filename != '':
            sct_convert.main(['-i', self.disks_input_filename, '-o',
                              path_tmp + 'labels_input.nii.gz'])
        if self.disks_ref_filename != '':
            sct_convert.main(['-i', self.disks_ref_filename, '-o',
                              path_tmp + 'labels_ref.nii.gz'])

        # go to tmp folder
        os.chdir(path_tmp)

        try:
            # Change orientation of the input centerline into RPI
            sct.printv("\nOrient centerline to RPI orientation...", verbose)
            sct_image.main('-i centerline.nii.gz -setorient RPI -o centerline_rpi.nii.gz'.split())

            # Get dimension
            sct.printv('\nGet dimensions...', verbose)
            image_centerline = msct_image.Image('centerline_rpi.nii.gz')
            nx, ny, nz, nt, px, py, pz, pt = image_centerline.dim
            sct.printv('.. matrix size: ' + str(nx) + ' x ' + str(ny) + ' x ' +
                       str(nz), verbose)
            sct.printv('.. voxel size:  ' + str(px) + 'mm x ' + str(py) +
                       'mm x ' + str(pz) + 'mm', verbose)

            if self.resample_factor != 0.0:
                os.rename('centerline_rpi.nii.gz', 'centerline_rpi_native.nii.gz')
                pz_native = pz
                sct.run('sct_resample -i centerline_rpi_native.nii.gz -mm ' + str(self.resample_factor) + 'x' + str(self.resample_factor) + 'x' + str(self.resample_factor) + ' -o centerline_rpi.nii.gz')
                image_centerline = msct_image.Image('centerline_rpi.nii.gz')
                nx, ny, nz, nt, px, py, pz, pt = image_centerline.dim

            if np.min(image_centerline.data) < 0 or np.max(image_centerline.data) > 1:
                image_centerline.data[image_centerline.data < 0] = 0
                image_centerline.data[image_centerline.data > 1] = 1
                image_centerline.save()
            """
            Steps: (everything is done in physical space)
            1. open input image and centreline image
            2. extract bspline fitting of the centreline, and its derivatives
            3. compute length of centerline
            4. compute and generate straight space
            5. compute transformations
                for each voxel of one space: (done using matrices --> improves speed by a factor x300)
                    a. determine which plane of spinal cord centreline it is included
                    b. compute the position of the voxel in the plane (X and Y distance from centreline, along the plane)
                    c. find the correspondant centreline point in the other space
                    d. find the correspondance of the voxel in the corresponding plane
            6. generate warping fields for each transformations
            7. write warping fields and apply them

            step 5.b: how to find the corresponding plane?
                The centerline plane corresponding to a voxel correspond to the nearest point of the centerline.
                However, we need to compute the distance between the voxel position and the plane to be sure it is part of the plane and not too distant.
                If it is more far than a threshold, warping value should be 0.

            step 5.d: how to make the correspondance between centerline point in both images?
                Both centerline have the same lenght. Therefore, we can map centerline point via their position along the curve.
                If we use the same number of points uniformely along the spinal cord (1000 for example), the correspondance is straight-forward.
            """

            # number of points along the spinal cord
            if algo_fitting == 'hanning':
                number_of_points = nz
            else:
                number_of_points = int(self.precision * (float(nz) / pz))
                if number_of_points < 100:
                    number_of_points *= 50
                if number_of_points == 0:
                    number_of_points = 50

            # 2. extract bspline fitting of the centreline, and its derivatives
            x_centerline_fit, y_centerline_fit, z_centerline, x_centerline_deriv, y_centerline_deriv, z_centerline_deriv = smooth_centerline(
                'centerline_rpi.nii.gz',
                algo_fitting=algo_fitting,
                type_window=type_window,
                window_length=window_length,
                verbose=verbose,
                nurbs_pts_number=number_of_points,
                all_slices=False,
                phys_coordinates=True,
                remove_outliers=True)
            centerline = msct_types.Centerline(x_centerline_fit, y_centerline_fit,
                                    z_centerline, x_centerline_deriv,
                                    y_centerline_deriv, z_centerline_deriv)

            if centerline.number_of_points != number_of_points:
                number_of_points = centerline.number_of_points

            sct.printv("\nCreate the straight space and the safe zone...",
                       verbose)
            # 3. compute length of centerline
            # compute the length of the spinal cord based on fitted centerline and size of centerline in z direction
            # Computation of the safe zone.
            # The safe zone is defined as the length of the spinal cord for which an axial segmentation will be complete
            # The safe length (to remove) is computed using the safe radius (given as parameter) and the angle of the
            # last centerline point with the inferior-superior direction. Formula: Ls = Rs * sin(angle)
            # Calculate Ls for both edges and remove appropriate number of centerline points
            radius_safe = 0.0  # mm

            # inferior edge
            u = np.array([
                x_centerline_deriv[0], y_centerline_deriv[0],
                z_centerline_deriv[0]
            ])
            v = np.array([0, 0, -1])
            angle_inferior = atan2(
                np.linalg.norm(np.cross(u, v)), np.dot(u, v))
            length_safe_inferior = radius_safe * sin(angle_inferior)

            # superior edge
            u = np.array([
                x_centerline_deriv[-1], y_centerline_deriv[-1],
                z_centerline_deriv[-1]
            ])
            v = np.array([0, 0, 1])
            angle_superior = atan2(
                np.linalg.norm(np.cross(u, v)), np.dot(u, v))
            length_safe_superior = radius_safe * sin(angle_superior)

            # remove points
            inferior_bound = bisect(centerline.progressive_length,
                                    length_safe_inferior) - 1
            superior_bound = centerline.number_of_points - bisect(
                centerline.progressive_length_inverse, length_safe_superior)

            length_centerline = centerline.length
            size_z_centerline = z_centerline[-1] - z_centerline[0]

            # compute the size factor between initial centerline and straight bended centerline
            factor_curved_straight = length_centerline / size_z_centerline
            middle_slice = (z_centerline[0] + z_centerline[-1]) / 2.0

            bound_curved = [
                z_centerline[inferior_bound], z_centerline[superior_bound]
            ]
            bound_straight = [(z_centerline[inferior_bound] - middle_slice
                               ) * factor_curved_straight + middle_slice,
                              (z_centerline[superior_bound] - middle_slice
                               ) * factor_curved_straight + middle_slice]

            if verbose == 2:
                print "Length of spinal cord = ", str(length_centerline)
                print "Size of spinal cord in z direction = ", str(
                    size_z_centerline)
                print "Ratio length/size = ", str(factor_curved_straight)
                print "Safe zone boundaries: "
                print "Curved space = ", bound_curved
                print "Straight space = ", bound_straight

            # 4. compute and generate straight space
            # points along curved centerline are already regularly spaced.
            # calculate position of points along straight centerline

            # Create straight NIFTI volumes
            # ==========================================================================================
            if self.use_straight_reference:
                image_centerline_pad = msct_image.Image('centerline_rpi.nii.gz')
                nx, ny, nz, nt, px, py, pz, pt = image_centerline_pad.dim

                sct_image.main('-i centerline_ref.nii.gz -setorient RPI -o centerline_ref_rpi.nii.gz'.split())
                fname_ref = 'centerline_ref_rpi.nii.gz'
                image_centerline_straight = msct_image.Image('centerline_ref_rpi.nii.gz')
                nx_s, ny_s, nz_s, nt_s, px_s, py_s, pz_s, pt_s = image_centerline_straight.dim
                x_centerline_fit, y_centerline_fit, z_centerline, x_centerline_deriv, y_centerline_deriv, z_centerline_deriv = smooth_centerline(
                    'centerline_ref_rpi.nii.gz',
                    algo_fitting=algo_fitting,
                    type_window=type_window,
                    window_length=window_length,
                    verbose=verbose,
                    nurbs_pts_number=number_of_points,
                    all_slices=False,
                    phys_coordinates=True,
                    remove_outliers=True)
                centerline_straight = msct_types.Centerline(
                    x_centerline_fit, y_centerline_fit, z_centerline,
                    x_centerline_deriv, y_centerline_deriv, z_centerline_deriv)

                hdr_warp = image_centerline_pad.hdr.copy()
                hdr_warp_s = image_centerline_straight.hdr.copy()
                hdr_warp_s.set_data_dtype('float32')

                if self.disks_input_filename != "" and self.disks_ref_filename != "":
                    disks_input_image = msct_image.Image('labels_input.nii.gz')
                    coord = disks_input_image.getNonZeroCoordinates(
                        sorting='z', reverse_coord=True)
                    coord_physical = []
                    for c in coord:
                        c_p = disks_input_image.transfo_pix2phys(
                            [[c.x, c.y, c.z]])[0]
                        c_p.append(c.value)
                        coord_physical.append(c_p)
                    centerline.compute_vertebral_distribution(coord_physical)
                    centerline.save_centerline(
                        image=disks_input_image,
                        fname_output='disks_input_image.nii.gz')

                    disks_ref_image = msct_image.Image('labels_ref.nii.gz')
                    coord = disks_ref_image.getNonZeroCoordinates(
                        sorting='z', reverse_coord=True)
                    coord_physical = []
                    for c in coord:
                        c_p = disks_ref_image.transfo_pix2phys(
                            [[c.x, c.y, c.z]])[0]
                        c_p.append(c.value)
                        coord_physical.append(c_p)
                    centerline_straight.compute_vertebral_distribution(
                        coord_physical)
                    centerline_straight.save_centerline(
                        image=disks_ref_image,
                        fname_output='disks_ref_image.nii.gz')

            else:
                sct.printv('\nPad input volume to account for spinal cord length...', verbose)
                start_point = (z_centerline[0] - middle_slice) * factor_curved_straight + middle_slice
                end_point = (z_centerline[-1] - middle_slice) * factor_curved_straight + middle_slice

                xy_space = 35  # in mm
                offset_z = 0

                # if the destination image is resampled, we still create the straight reference space with the native resolution
                if self.resample_factor != 0.0:
                    padding_z = int(np.ceil(1.5 * ((length_centerline - size_z_centerline) / 2.0) / pz_native))
                    sct.run('sct_image -i centerline_rpi_native.nii.gz -o tmp.centerline_pad_native.nii.gz -pad 0,0,' + str(padding_z))
                    image_centerline_pad = msct_image.Image('centerline_rpi_native.nii.gz')
                    nx, ny, nz, nt, px, py, pz, pt = image_centerline_pad.dim
                    start_point_coord_native = image_centerline_pad.transfo_phys2pix([[0, 0, start_point]])[0]
                    end_point_coord_native = image_centerline_pad.transfo_phys2pix([[0, 0, end_point]])[0]
                    straight_size_x = int(xy_space / px)
                    straight_size_y = int(xy_space / py)
                    warp_space_x = [int(np.round(nx / 2)) - straight_size_x, int(np.round(nx / 2)) + straight_size_x]
                    warp_space_y = [int(np.round(ny / 2)) - straight_size_y, int(np.round(ny / 2)) + straight_size_y]
                    if warp_space_x[0] < 0:
                        warp_space_x[1] += warp_space_x[0] - 2
                        warp_space_x[0] = 0
                    if warp_space_y[0] < 0:
                        warp_space_y[1] += warp_space_y[0] - 2
                        warp_space_y[0] = 0
                    if self.resample_factor != 0.0:
                        sct.run('sct_crop_image -i tmp.centerline_pad_native.nii.gz -o tmp.centerline_pad_crop_native.nii.gz -dim 0,1,2 -start ' + str(warp_space_x[0]) + ',' + str(warp_space_y[0]) + ',0 -end ' + str(warp_space_x[1]) + ',' + str(warp_space_y[1]) + ',' + str(end_point_coord_native[2] - start_point_coord_native[2]))

                    fname_ref = 'tmp.centerline_pad_crop_native.nii.gz'
                    xy_space = 40
                    offset_z = 4
                else:
                    fname_ref = 'tmp.centerline_pad_crop.nii.gz'

                nx, ny, nz, nt, px, py, pz, pt = image_centerline.dim
                padding_z = int(np.ceil(1.5 * ((length_centerline - size_z_centerline) / 2.0) / pz)) + offset_z
                sct.run('sct_image -i centerline_rpi.nii.gz -o tmp.centerline_pad.nii.gz -pad 0,0,'+str(padding_z))
                image_centerline_pad = msct_image.Image('centerline_rpi.nii.gz')
                nx, ny, nz, nt, px, py, pz, pt = image_centerline_pad.dim
                hdr_warp = image_centerline_pad.hdr.copy()
                start_point_coord = image_centerline_pad.transfo_phys2pix(
                    [[0, 0, start_point]])[0]
                end_point_coord = image_centerline_pad.transfo_phys2pix(
                    [[0, 0, end_point]])[0]

                straight_size_x = int(xy_space / px)
                straight_size_y = int(xy_space / py)
                warp_space_x = [int(np.round(nx / 2)) - straight_size_x, int(np.round(nx / 2)) + straight_size_x]
                warp_space_y = [int(np.round(ny / 2)) - straight_size_y, int(np.round(ny / 2)) + straight_size_y]
                if warp_space_x[0] < 0:
                    warp_space_x[1] += warp_space_x[0] - 2
                    warp_space_x[0] = 0
                if warp_space_y[0] < 0:
                    warp_space_y[1] += warp_space_y[0] - 2
                    warp_space_y[0] = 0

                sct.run('sct_crop_image -i tmp.centerline_pad.nii.gz -o tmp.centerline_pad_crop.nii.gz -dim 0,1,2 -start ' + str(warp_space_x[0]) + ',' + str(warp_space_y[0]) + ',0 -end ' + str(warp_space_x[1]) + ',' + str(warp_space_y[1]) + ',' + str(end_point_coord[2] - start_point_coord[2] + offset_z))

                image_centerline_straight = msct_image.Image('tmp.centerline_pad_crop.nii.gz')
                nx_s, ny_s, nz_s, nt_s, px_s, py_s, pz_s, pt_s = image_centerline_straight.dim
                hdr_warp_s = image_centerline_straight.hdr.copy()
                hdr_warp_s.set_data_dtype('float32')
                #origin = [(nx_s * px_s)/2.0, -(ny_s * py_s)/2.0, -(nz_s * pz_s)/2.0]
                #hdr_warp_s.structarr['qoffset_x'] = origin[0]
                #hdr_warp_s.structarr['qoffset_y'] = origin[1]
                #hdr_warp_s.structarr['qoffset_z'] = origin[2]
                #hdr_warp_s.structarr['srow_x'][-1] = origin[0]
                #hdr_warp_s.structarr['srow_y'][-1] = origin[1]
                #hdr_warp_s.structarr['srow_z'][-1] = origin[2]
                """hdr_warp_s.structarr['quatern_b'] = 0.0
                hdr_warp_s.structarr['quatern_c'] = 1.0
                hdr_warp_s.structarr['quatern_d'] = 0.0
                hdr_warp_s.structarr['srow_x'][0] = -px_s
                hdr_warp_s.structarr['srow_x'][1] = 0.0
                hdr_warp_s.structarr['srow_x'][2] = 0.0
                hdr_warp_s.structarr['srow_y'][0] = 0.0
                hdr_warp_s.structarr['srow_y'][1] = py_s
                hdr_warp_s.structarr['srow_y'][2] = 0.0
                hdr_warp_s.structarr['srow_z'][0] = 0.0
                hdr_warp_s.structarr['srow_z'][1] = 0.0
                hdr_warp_s.structarr['srow_z'][2] = pz_s"""
                image_centerline_straight.hdr = hdr_warp_s
                image_centerline_straight.compute_transform_matrix()
                image_centerline_straight.save()

                start_point_coord = image_centerline_pad.transfo_phys2pix(
                    [[0, 0, start_point]])[0]
                end_point_coord = image_centerline_pad.transfo_phys2pix(
                    [[0, 0, end_point]])[0]

                number_of_voxel = nx * ny * nz
                sct.printv("Number of voxel = " + str(number_of_voxel))

                time_centerlines = time.time()

                ix_straight = [int(np.round(nx_s / 2))] * number_of_points
                iy_straight = [int(np.round(ny_s / 2))] * number_of_points
                iz_straight = linspace(0, end_point_coord[2] -
                                       start_point_coord[2], number_of_points)
                dx_straight = [0.0] * number_of_points
                dy_straight = [0.0] * number_of_points
                dz_straight = [1.0] * number_of_points
                coord_straight = np.array(
                    zip(ix_straight, iy_straight, iz_straight))
                coord_phys_straight = np.asarray(
                    image_centerline_straight.transfo_pix2phys(coord_straight))

                centerline_straight = msct_types.Centerline(
                    coord_phys_straight[:, 0], coord_phys_straight[:, 1],
                    coord_phys_straight[:, 2], dx_straight, dy_straight,
                    dz_straight)

                time_centerlines = time.time() - time_centerlines
                sct.printv('Time to generate centerline: ' +
                           str(np.round(time_centerlines * 1000.0)) + ' ms',
                           verbose)

            lookup_curved2straight = range(centerline.number_of_points)
            if self.disks_input_filename != "":
                # create look-up table curved to straight
                for index in range(centerline.number_of_points):
                    disk_label = centerline.l_points[index]
                    relative_position = centerline.dist_points_rel[index]
                    idx_closest = centerline_straight.get_closest_to_relative_position(
                        disk_label, relative_position)
                    if idx_closest is not None:
                        lookup_curved2straight[
                            index] = centerline_straight.get_closest_to_relative_position(
                                disk_label, relative_position)[0]
            lookup_curved2straight = np.array(lookup_curved2straight)

            lookup_straight2curved = range(
                centerline_straight.number_of_points)
            if self.disks_input_filename != "":
                for index in range(centerline_straight.number_of_points):
                    disk_label = centerline_straight.l_points[index]
                    relative_position = centerline_straight.dist_points_rel[
                        index]
                    idx_closest = centerline.get_closest_to_relative_position(
                        disk_label, relative_position)
                    if idx_closest is not None:
                        lookup_straight2curved[
                            index] = centerline.get_closest_to_relative_position(
                                disk_label, relative_position)[0]
            lookup_straight2curved = np.array(lookup_straight2curved)
            # Create volumes containing curved and straight warping fields
            time_generation_volumes = time.time()
            data_warp_curved2straight = np.zeros((nx_s, ny_s, nz_s, 1, 3))
            data_warp_straight2curved = np.zeros((nx, ny, nz, 1, 3))

            # 5. compute transformations
            # Curved and straight images and the same dimensions, so we compute both warping fields at the same time.
            # b. determine which plane of spinal cord centreline it is included
            #print nx * ny * nz, nx_s * ny_s * nz_s

            if self.curved2straight:
                for u in range(nz_s):
                    x_s, y_s, z_s = np.mgrid[0:nx_s, 0:ny_s, u:u+1]
                    indexes_straight = np.array(zip(x_s.ravel(), y_s.ravel(), z_s.ravel()))
                    physical_coordinates_straight = image_centerline_straight.transfo_pix2phys(indexes_straight)
                    nearest_indexes_straight = centerline_straight.find_nearest_indexes(physical_coordinates_straight)
                    distances_straight = centerline_straight.get_distances_from_planes(physical_coordinates_straight,
                                                                                       nearest_indexes_straight)
                    indexes_out_distance_straight = np.logical_or(distances_straight > self.threshold_distance,
                                                                  distances_straight < -self.threshold_distance)
                    projected_points_straight = centerline_straight.get_projected_coordinates_on_planes(
                        physical_coordinates_straight, nearest_indexes_straight)
                    coord_in_planes_straight = centerline_straight.get_in_plans_coordinates(projected_points_straight,
                                                                                            nearest_indexes_straight)

                    coord_straight2curved = centerline.get_inverse_plans_coordinates(
                        coord_in_planes_straight, lookup_straight2curved[nearest_indexes_straight])
                    displacements_straight = coord_straight2curved - physical_coordinates_straight
                    # for some reason, displacement in Z is inverted. Probably due to left/right-handed
                    # definition of referential.
                    #displacements_straight[:, 0] = -displacements_straight[:, 0]
                    displacements_straight[:, 2] = -displacements_straight[:,
                                                                           2]
                    displacements_straight[indexes_out_distance_straight] = [
                        100000.0, 100000.0, 100000.0
                    ]

                    data_warp_curved2straight[
                        indexes_straight[:, 0], indexes_straight[:, 1],
                        indexes_straight[:, 2], 0, :] = -displacements_straight

            if self.straight2curved:
                for u in range(nz):
                    x, y, z = np.mgrid[0: nx, 0: ny, u: u + 1]
                    indexes = np.array(zip(x.ravel(), y.ravel(), z.ravel()))
                    physical_coordinates = image_centerline_pad.transfo_pix2phys(
                        indexes)
                    nearest_indexes_curved = centerline.find_nearest_indexes(
                        physical_coordinates)
                    distances_curved = centerline.get_distances_from_planes(
                        physical_coordinates, nearest_indexes_curved)
                    indexes_out_distance_curved = np.logical_or(
                        distances_curved > self.threshold_distance,
                        distances_curved < -self.threshold_distance)
                    projected_points_curved = centerline.get_projected_coordinates_on_planes(
                        physical_coordinates, nearest_indexes_curved)
                    coord_in_planes_curved = centerline.get_in_plans_coordinates(
                        projected_points_curved, nearest_indexes_curved)

                    coord_curved2straight = centerline_straight.points[
                        lookup_curved2straight[nearest_indexes_curved]]
                    coord_curved2straight[:, 0:
                                          2] += coord_in_planes_curved[:, 0:2]
                    coord_curved2straight[:, 2] += distances_curved

                    displacements_curved = coord_curved2straight - physical_coordinates
                    # for some reason, displacement in Z is inverted. Probably due to left/right-hended definition of referential.
                    #displacements_curved[:, 0] = -displacements_curved[:, 0]
                    displacements_curved[:, 2] = -displacements_curved[:, 2]
                    displacements_curved[indexes_out_distance_curved] = [
                        100000.0, 100000.0, 100000.0
                    ]

                    data_warp_straight2curved[indexes[:, 0], indexes[:, 1],
                                              indexes[:, 2],
                                              0, :] = -displacements_curved

            # Creation of the safe zone based on pre-calculated safe boundaries
            coord_bound_curved_inf, coord_bound_curved_sup = image_centerline_pad.transfo_phys2pix(
                [[0, 0, bound_curved[0]]
                 ]), image_centerline_pad.transfo_phys2pix(
                     [[0, 0, bound_curved[1]]])
            coord_bound_straight_inf, coord_bound_straight_sup = image_centerline_straight.transfo_phys2pix(
                [[0, 0, bound_straight[0]]
                 ]), image_centerline_straight.transfo_phys2pix(
                     [[0, 0, bound_straight[1]]])

            if radius_safe > 0:
                data_warp_curved2straight[:, :, 0:coord_bound_straight_inf[0][
                    2], 0, :] = 100000.0
                data_warp_curved2straight[:, :, coord_bound_straight_sup[0][
                    2]:, 0, :] = 100000.0
                data_warp_straight2curved[:, :, 0:coord_bound_curved_inf[0][2],
                                          0, :] = 100000.0
                data_warp_straight2curved[:, :, coord_bound_curved_sup[0][2]:,
                                          0, :] = 100000.0

            # Generate warp files as a warping fields
            hdr_warp_s.set_intent('vector', (), '')
            hdr_warp_s.set_data_dtype('float32')
            hdr_warp.set_intent('vector', (), '')
            hdr_warp.set_data_dtype('float32')
            img = Nifti1Image(data_warp_curved2straight, None, hdr_warp_s)
            save(img, 'tmp.curve2straight.nii.gz')
            sct.printv(
                '\nDONE ! Warping field generated: tmp.curve2straight.nii.gz',
                verbose)

            img = Nifti1Image(data_warp_straight2curved, None, hdr_warp)
            save(img, 'tmp.straight2curve.nii.gz')
            sct.printv(
                '\nDONE ! Warping field generated: tmp.straight2curve.nii.gz',
                verbose)

            # Apply transformation to input image
            sct.printv('\nApply transformation to input image...', verbose)
            sct_apply_transfo.main(('-i data.nii -d ' + fname_ref +
                                    ' -o tmp.anat_rigid_warp.nii.gz -w tmp.curve2straight.nii.gz -x '
                                    + interpolation_warp).split())

            if self.accuracy_results:
                time_accuracy_results = time.time()
                # compute the error between the straightened centerline/segmentation and the central vertical line.
                # Ideally, the error should be zero.
                # Apply deformation to input image
                sct.printv('\nApply transformation to centerline image...', verbose)
                sct_apply_transfo.Transform(input_filename='centerline.nii.gz', fname_dest=fname_ref,
                          output_filename="tmp.centerline_straight.nii.gz", interp="nn",
                          warp="tmp.curve2straight.nii.gz", verbose=verbose).apply()
                file_centerline_straight = msct_image.Image('tmp.centerline_straight.nii.gz', verbose=verbose)
                coordinates_centerline = file_centerline_straight.getNonZeroCoordinates(sorting='z')
                mean_coord = []
                for z in range(coordinates_centerline[0].z, coordinates_centerline[-1].z):
                    temp_mean = [coord.value for coord in coordinates_centerline if coord.z == z]
                    if temp_mean:
                        mean_value = np.mean(temp_mean)
                        mean_coord.append(np.mean([[coord.x * coord.value / mean_value, coord.y * coord.value / mean_value]
                                                    for coord in coordinates_centerline if coord.z == z], axis=0))

                # compute error between the straightened centerline and the straight line.
                x0 = file_centerline_straight.data.shape[0]/2.0
                y0 = file_centerline_straight.data.shape[1]/2.0
                count_mean = 0
                if number_of_points >= 10:
                    mean_c = mean_coord[2:-2]  # we don't include the four extrema because there are usually messy.
                else:
                    mean_c = mean_coord
                for coord_z in mean_c:
                    if not np.isnan(np.sum(coord_z)):
                        dist = ((x0-coord_z[0])*px)**2 + ((y0-coord_z[1])*py)**2
                        self.mse_straightening += dist
                        dist = sqrt(dist)
                        if dist > self.max_distance_straightening:
                            self.max_distance_straightening = dist
                        count_mean += 1
                self.mse_straightening = sqrt(self.mse_straightening/float(count_mean))

                self.elapsed_time_accuracy = time.time() - time_accuracy_results
        except Exception as e:
            sct.printv('WARNING: Exception during Straightening:', 1,
                       'warning')
            sct.printv('Error on line {}'.format(sys.exc_info()[-1].tb_lineno),
                       1, 'warning')
            sct.printv(str(e), 1, 'warning')

        os.chdir(os.pardir)

        # Generate output file (in current folder)
        # TODO: do not uncompress the warping field, it is too time consuming!
        sct.printv("\nGenerate output file (in current folder)...", verbose)
        sct.generate_output_file(
            path_tmp + "/tmp.curve2straight.nii.gz",
            self.path_output + "warp_curve2straight.nii.gz", verbose)
        sct.generate_output_file(
            path_tmp + "/tmp.straight2curve.nii.gz",
            self.path_output + "warp_straight2curve.nii.gz", verbose)
        # create ref_straight.nii.gz file that can be used by other SCT functions that need a straight reference space
        shutil.copy(path_tmp+'/tmp.anat_rigid_warp.nii.gz', self.path_output + 'straight_ref.nii.gz')
        # move straightened input file
        if fname_output == '':
            fname_straight = sct.generate_output_file(
                path_tmp + "/tmp.anat_rigid_warp.nii.gz",
                self.path_output + file_anat + "_straight" + ext_anat, verbose)
        else:
            fname_straight = sct.generate_output_file(
                path_tmp + '/tmp.anat_rigid_warp.nii.gz',
                self.path_output + fname_output,
                verbose)  # straightened anatomic

        # Remove temporary files
        if remove_temp_files:
            sct.printv("\nRemove temporary files...", verbose)
            shutil.rmtree(path_tmp, ignore_errors=True)

        sct.printv('\nDone!\n', verbose)

        if self.accuracy_results:
            sct.printv("Maximum x-y error = " + str(np.round(self.max_distance_straightening, 2)) + " mm", verbose, "bold")
            sct.printv("Accuracy of straightening (MSE) = " + str(np.round(self.mse_straightening, 2)) +
                       " mm", verbose, "bold")

        # display elapsed time
        self.elapsed_time = time.time() - start_time
        sct.printv("\nFinished! Elapsed time: " + str(int(np.round(self.elapsed_time))) + " s", verbose)
        if self.accuracy_results:
            sct.printv('    including ' + str(int(np.round(self.elapsed_time_accuracy))) + ' s spent computing '
                                                                                      'accuracy results', verbose)
        sct.printv("\nTo view results, type:", verbose)
        sct.printv("fslview " + fname_straight + " &\n", verbose, 'info')

        # output QC image
        if qc:
            msct_image.Image(fname_straight).save_quality_control(
                plane='sagittal', n_slices=1, path_output=self.path_output)


def get_parser():
    # Initialize parser
    parser = msct_parser.Parser(__file__)

    # Mandatory arguments
    parser.usage.set_description("This program takes as input an anatomic image and the centerline or segmentation of "
                                 "its spinal cord (that you can get using sct_get_centerline.py or "
                                 "sct_segmentation_propagation) and returns the anatomic image where the spinal cord "
                                 "was straightened.")
    parser.add_option(name="-i",
                      type_value="image_nifti",
                      description="input image.",
                      mandatory=True,
                      example="t2.nii.gz")
    parser.add_option(name="-s",
                      type_value="image_nifti",
                      description="centerline or segmentation.",
                      mandatory=True,
                      example="centerline.nii.gz")
    parser.add_option(name="-c",
                      type_value=None,
                      description="centerline or segmentation.",
                      mandatory=False,
                      deprecated_by='-s')
    parser.add_option(name="-ref",
                      type_value="image_nifti",
                      description="reference centerline (or segmentation) on which to register the input image, using the same philosophy as straightening procedure..",
                      mandatory=False,
                      example="centerline.nii.gz")
    parser.add_option(name="-disks-input",
                      type_value="image_nifti",
                      description="",
                      mandatory=False,
                      example="disks.nii.gz")
    parser.add_option(name="-disks-ref",
                      type_value="image_nifti",
                      description="",
                      mandatory=False,
                      example="disks_ref.nii.gz")
    parser.add_option(name="-p",
                      type_value=None,
                      description="amount of padding for generating labels.",
                      mandatory=False,
                      deprecated_by='-pad')
    parser.add_option(name="-disable-straight2curved",
                      type_value=None,
                      description="Disable straight to curved transformation computation.",
                      mandatory=False)
    parser.add_option(name="-disable-curved2straight",
                      type_value=None,
                      description="Disable curved to straight transformation computation.",
                      mandatory=False)
    parser.add_option(name="-resample",
                      type_value='float',
                      description='Isotropic resolution of the straightening output, in millimeters.\n'
                                  'Resampling to lower resolution decreases computational time while decreasing straightening accuracy.\n'
                                  'To keep native resolution, set this option to 0.\n',
                      mandatory=False,
                      default_value=0)
    parser.add_option(name="-o",
                      type_value="file_output",
                      description="straightened file",
                      mandatory=False,
                      default_value='',
                      example="data_straight.nii.gz")
    parser.add_option(name="-ofolder",
                      type_value="folder_creation",
                      description="Output folder (all outputs will go there).",
                      mandatory=False,
                      default_value='')
    parser.add_option(name="-x",
                      type_value="multiple_choice",
                      description="Final interpolation.",
                      mandatory=False,
                      example=["nn", "linear", "spline"],
                      default_value="spline")
    parser.add_option(name="-r",
                      type_value="multiple_choice",
                      description="remove temporary files.",
                      mandatory=False,
                      example=['0', '1'],
                      default_value='1')
    parser.add_option(name="-v",
                      type_value="multiple_choice",
                      description="Verbose. 0: nothing, 1: basic, 2: extended.",
                      mandatory=False,
                      example=['0', '1', '2'],
                      default_value='1')

    parser.add_option(name="-param",
                      type_value=[[','], 'str'],
                      description="Parameters for spinal cord straightening. Separate arguments with ','."
                                  "\nalgo_fitting: {hanning,nurbs} algorithm for curve fitting. Default=nurbs"
                                  "\nprecision: [1.0,inf[. Precision factor of straightening, related to the number of slices. Increasing this parameter increases the precision along with increased computational time. Not taken into account with hanning fitting method. Default=2"
                                  "\nthreshold_distance: [0.0,inf[. Threshold at which voxels are not considered into displacement. Increase this threshold if the image is blackout around the spinal cord too much. Default=10"
                                  "\naccuracy_results: {0, 1} Disable/Enable computation of accuracy results after straightening. Default=0",
                      mandatory=False,
                      example="algo_fitting=nurbs")
    parser.add_option(name="-params",
                      type_value=None,
                      description="Parameters for spinal cord straightening. Separate arguments with ','."
                                  "\nalgo_fitting: {hanning,nurbs} algorithm for curve fitting. Default=nurbs"
                                  "\nprecision: [1.0,inf[. Precision factor of straightening, related to the number of slices. Increasing this parameter increases the precision along with a loss of time. Is not taken into account with hanning fitting method. Default=2.0"
                                  "\nthreshold_distance: [0.0,inf[. Threshold for which voxels are not considered into displacement. Default=1.0",
                      mandatory=False,
                      deprecated_by='-param')

    parser.add_option(name='-qc',
                      type_value='multiple_choice',
                      description='Output images for quality control.',
                      mandatory=False,
                      example=['0', '1'],
                      default_value='0')

    return parser


def main(args=None):

    if args is None:
        args = sys.argv[1:]
    else:
        script_name =os.path.splitext(os.path.basename(__file__))[0]
        sct.printv('{0} {1}'.format(script_name, " ".join(args)))

    parser = get_parser()
    arguments = parser.parse(args)

    # assigning variables to arguments
    input_filename = arguments["-i"]
    centerline_file = arguments["-s"]

    sc_straight = SpinalCordStraightener(input_filename, centerline_file)

    if "-ref" in arguments:
        sc_straight.use_straight_reference = True
        sc_straight.centerline_reference_filename = str(arguments["-ref"])

    if "-disks-input" in arguments:
        if not sc_straight.use_straight_reference:
            sct.printv(
                'Warning: disks position are not yet taken into account if reference is not provided.'
            )
        else:
            sc_straight.disks_input_filename = str(arguments["-disks-input"])
            sc_straight.precision = 4.0
    if "-disks-ref" in arguments:
        if not sc_straight.use_straight_reference:
            sct.printv(
                'Warning: disks position are not yet taken into account if reference is not provided.'
            )
        else:
            sc_straight.disks_ref_filename = str(arguments["-disks-ref"])
            sc_straight.precision = 4.0

    # Handling optional arguments
    if "-r" in arguments:
        sc_straight.remove_temp_files = int(arguments["-r"])
    if "-x" in arguments:
        sc_straight.interpolation_warp = str(arguments["-x"])
    if "-o" in arguments:
        sc_straight.output_filename = str(arguments["-o"])
    if '-ofolder' in arguments:
        sc_straight.path_output = arguments['-ofolder']
    else:
        sc_straight.path_output = './'
    if "-v" in arguments:
        sc_straight.verbose = int(arguments["-v"])
    # if "-cpu-nb" in arguments:
    #     sc_straight.cpu_number = int(arguments["-cpu-nb"])
    if '-qc' in arguments:
        sc_straight.qc = int(arguments['-qc'])

    if '-disable-straight2curved' in arguments:
        sc_straight.straight2curved = False
    if '-disable-curved2straight' in arguments:
        sc_straight.curved2straight = False

    if '-resample' in arguments:
        sc_straight.resample_factor = arguments['-resample']

    if "-param" in arguments:
        params_user = arguments['-param']
        # update registration parameters
        for param in params_user:
            param_split = param.split('=')
            if param_split[0] == 'algo_fitting':
                sc_straight.algo_fitting = param_split[1]
                if sc_straight.algo_fitting == 'hanning':
                    sct.printv(
                        "WARNING: hanning has been disabled in this function. The fitting algorithm has been changed to NURBS.",
                        type='warning')
                    sc_straight.algo_fitting = 'nurbs'
            if param_split[0] == 'precision':
                sc_straight.precision = float(param_split[1])
            if param_split[0] == 'threshold_distance':
                sc_straight.threshold_distance = float(param_split[1])
            if param_split[0] == 'accuracy_results':
                sc_straight.accuracy_results = int(param_split[1])

    sc_straight.straighten()


if __name__ == "__main__":
    main()<|MERGE_RESOLUTION|>--- conflicted
+++ resolved
@@ -211,29 +211,9 @@
 
 
 class SpinalCordStraightener(object):
-<<<<<<< HEAD
-    def __init__(self,
-                 input_filename,
-                 centerline_filename,
-                 debug=0,
-                 deg_poly=10,
-                 gapxy=30,
-                 gapz=15,
-                 leftright_width=150,
-                 interpolation_warp='spline',
-                 rm_tmp_files=1,
-                 verbose=1,
-                 algo_fitting='nurbs',
-                 precision=2.0,
-                 threshold_distance=2.5,
-                 type_window='hanning',
-                 window_length=50,
-                 output_filename=''):
-=======
     def __init__(self, input_filename, centerline_filename, debug=0, deg_poly=10, gapxy=30, gapz=15,
                  leftright_width=150, interpolation_warp='spline', rm_tmp_files=1, verbose=1, algo_fitting='nurbs',
                  precision=2.0, threshold_distance=10, type_window='hanning', window_length=50, output_filename=''):
->>>>>>> cbca07ea
         self.input_filename = input_filename
         self.centerline_filename = centerline_filename
         self.output_filename = output_filename
