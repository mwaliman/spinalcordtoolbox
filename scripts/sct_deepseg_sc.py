--- conflicted
+++ resolved
@@ -40,7 +40,7 @@
                       example=['t1', 't2', 't2s', 'dwi'])
     parser.add_option(name="-centerline",
                       type_value="multiple_choice",
-                      description="Method used for extracting the centerline.\nsvm: automatic centerline detection, based on Support Vector Machine algorithm.\ncnn: automatic centerline detection, based on Convolutional Neural Network.\nviewer: semi-automatic centerline generation, based on manual selection of a few points using an interactive viewer, then approximation with NURBS.\nmanual: use an existing centerline by specifying its filename with flag -file_centerline (e.g. -file_centerline t2_centerline_manual.nii.gz).\n",
+                      description="Method used for extracting the centerline.\nsvm: automatic centerline detection, based on Support Vector Machine algorithm.\ncnn: automatic centerline detection, based on Convolutional Neural Network.\nviewer: semi-automatic centerline generation, based on manual selection of a few points using an interactive viewer, then approximation with NURBS.\nfile: use an existing centerline by specifying its filename with flag -file_centerline (e.g. -file_centerline t2_centerline_manual.nii.gz).\n",
                       mandatory=False,
                       example=['svm', 'cnn', 'viewer', 'file'],
                       default_value="svm")
@@ -74,14 +74,22 @@
                       default_value='1')
     parser.add_option(name="-v",
                       type_value="multiple_choice",
-                      description="1: display on, 0: display off (default)",
+                      description="1: display on (default), 0: display off, 2: extended",
                       mandatory=False,
-                      example=["0", "1"],
+                      example=["0", "1", "2"],
                       default_value="1")
     parser.add_option(name='-qc',
                       type_value='folder_creation',
                       description='The path where the quality control generated content will be saved',
                       default_value=None)
+    parser.add_option(name='-qc-dataset',
+                      type_value='str',
+                      description='If provided, this string will be mentioned in the QC report as the dataset the process was run on',
+                      )
+    parser.add_option(name='-qc-subject',
+                      type_value='str',
+                      description='If provided, this string will be mentioned in the QC report as the subject the process was run on',
+                      )
     parser.add_option(name='-igt',
                       type_value='image_nifti',
                       description='File name of ground-truth segmentation.',
@@ -131,14 +139,12 @@
 
     remove_temp_files = int(arguments['-r'])
 
-<<<<<<< HEAD
-    verbose = arguments['-v']
-=======
     verbose = int(arguments.get('-v'))
     sct.init_sct(log_level=verbose, update=True)  # Update log level
->>>>>>> e50cef5f
 
     path_qc = arguments.get("-qc", None)
+    qc_dataset = arguments.get("-qc-dataset", None)
+    qc_subject = arguments.get("-qc-subject", None)
 
     algo_config_stg = '\nMethod:'
     algo_config_stg += '\n\tCenterline algorithm: ' + str(ctr_algo)
@@ -148,7 +154,7 @@
 
     im_image = Image(fname_image)
     # note: below we pass im_image.copy() otherwise the field absolutepath becomes None after execution of this function
-    im_seg, im_image_RPI_upsamp, im_seg_RPI_upsamp = deep_segmentation_spinalcord(
+    im_seg, im_image_RPI_upsamp, im_seg_RPI_upsamp, im_labels_viewer, im_ctr = deep_segmentation_spinalcord(
         im_image.copy(), contrast_type, ctr_algo=ctr_algo, ctr_file=manual_centerline_fname,
         brain_bool=brain_bool, kernel_size=kernel_size, remove_temp_files=remove_temp_files, verbose=verbose)
 
@@ -157,9 +163,21 @@
                                              sct.extract_fname(fname_image)[2]))
     im_seg.save(fname_seg)
 
+    if ctr_algo == 'viewer':
+        # Save labels
+        fname_labels = os.path.abspath(os.path.join(output_folder, sct.extract_fname(fname_image)[1] + '_labels-centerline' +
+                                               sct.extract_fname(fname_image)[2]))
+        im_labels_viewer.save(fname_labels)
+
+    if verbose == 2:
+        # Save ctr
+        fname_ctr = os.path.abspath(os.path.join(output_folder, sct.extract_fname(fname_image)[1] + '_centerline' +
+                                               sct.extract_fname(fname_image)[2]))
+        im_ctr.save(fname_ctr)
+
     if path_qc is not None:
         generate_qc(fname_image, fname_seg=fname_seg, args=args, path_qc=os.path.abspath(path_qc),
-                    process='sct_deepseg_sc')
+                    dataset=qc_dataset, subject=qc_subject, process='sct_deepseg_sc')
     sct.display_viewer_syntax([fname_image, fname_seg], colormaps=['gray', 'red'], opacities=['', '0.7'])
 
 
