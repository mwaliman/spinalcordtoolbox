#!/usr/bin/env python
# -*- coding: utf-8
#########################################################################################
#
# Function to segment the spinal cord using convolutional neural networks
#
# ---------------------------------------------------------------------------------------
# Copyright (c) 2017 Polytechnique Montreal <www.neuro.polymtl.ca>
# Authors: Benjamin De Leener & Charley Gros
#
# About the license: see the file LICENSE.TXT
#########################################################################################

from __future__ import division, absolute_import

import os
import sys

import sct_utils as sct
from spinalcordtoolbox.image import Image
from spinalcordtoolbox.deepseg_sc.core import deep_segmentation_spinalcord
from spinalcordtoolbox.reports.qc import generate_qc
from msct_parser import Parser


def get_parser():
    """Initialize the parser."""
    parser = Parser(__file__)
    parser.usage.set_description("""Spinal Cord Segmentation using convolutional networks. \n\nReference: C Gros, B De Leener, et al. Automatic segmentation of the spinal cord and intramedullary multiple sclerosis lesions with convolutional neural networks (2018). arxiv.org/abs/1805.06349""")

    parser.add_option(name="-i",
                      type_value="image_nifti",
                      description="input image.",
                      mandatory=True,
                      example="t1.nii.gz")
    parser.add_option(name="-c",
                      type_value="multiple_choice",
                      description="type of image contrast.",
                      mandatory=True,
                      example=['t1', 't2', 't2s', 'dwi'])
    parser.add_option(name="-centerline",
                      type_value="multiple_choice",
                      description="Method used for extracting the centerline.\nsvm: automatic centerline detection, based on Support Vector Machine algorithm.\ncnn: automatic centerline detection, based on Convolutional Neural Network.\nviewer: semi-automatic centerline generation, based on manual selection of a few points using an interactive viewer, then approximation with NURBS.\nmanual: use an existing centerline by specifying its filename with flag -file_centerline (e.g. -file_centerline t2_centerline_manual.nii.gz).\n",
                      mandatory=False,
                      example=['svm', 'cnn', 'viewer', 'file'],
                      default_value="svm")
    parser.add_option(name="-file_centerline",
                      type_value="image_nifti",
                      description="Input centerline file (to use with flag -centerline file).",
                      mandatory=False,
                      example="t2_centerline_manual.nii.gz")
    parser.add_option(name="-brain",
                      type_value="multiple_choice",
                      description="indicate if the input image is expected to contain brain sections:\n1: contains brain section\n0: no brain section.\nTo indicate this parameter could speed the segmentation process. Note that this flag is only effective with -centerline cnn.",
                      mandatory=False,
                      example=["0", "1"])
    parser.add_option(name="-kernel",
                      type_value="multiple_choice",
                      description="choice of 2D or 3D kernels for the segmentation. Note that segmentation with 3D kernels is significantely longer than with 2D kernels.",
                      mandatory=False,
                      example=['2d', '3d'],
                      default_value="2d")
    parser.add_option(name="-ofolder",
                      type_value="folder_creation",
                      description="output folder.",
                      mandatory=False,
                      example="My_Output_Folder/",
                      default_value="")
    parser.add_option(name="-r",
                      type_value="multiple_choice",
                      description="remove temporary files.",
                      mandatory=False,
                      example=['0', '1'],
                      default_value='1')
    parser.add_option(name="-v",
                      type_value="multiple_choice",
                      description="1: display on, 0: display off (default)",
                      mandatory=False,
                      example=["0", "1"],
                      default_value="1")
    parser.add_option(name='-qc',
                      type_value='folder_creation',
                      description='The path where the quality control generated content will be saved',
                      default_value=None)
    parser.add_option(name='-igt',
                      type_value='image_nifti',
                      description='File name of ground-truth segmentation.',
                      mandatory=False)
    return parser


<<<<<<< HEAD
def generate_qc(im_image, im_seg, args, path_qc):
    """Generate a QC entry allowing to quickly review the segmentation process."""
    import spinalcordtoolbox.reports.qc as qc
    import spinalcordtoolbox.reports.slice as qcslice
    from spinalcordtoolbox.resample.nipy_resample import resample_file
    # Resample to fixed resolution (see #2063)
    tmp_folder = sct.TempFolder()
    fname_image = im_image.absolutepath
    # Orient to RPI:
    # Image
    fn_image_rpi = os.path.join(tmp_folder.path_tmp, 'img_rpi.nii')
    im_image.change_orientation('RPI').save(fn_image_rpi)
    fn_image_rpi_r = os.path.join(tmp_folder.path_tmp, 'img_rpi_r.nii.gz')
    resample_file(fn_image_rpi, fn_image_rpi_r, '0.5x0.5x'+str(im_image.dim[6]), 'mm', 'nn', 0)
    # Seg
    fn_seg_rpi = os.path.join(tmp_folder.path_tmp, 'seg_rpi.nii')
    im_seg.change_orientation('RPI').save(fn_seg_rpi)
    fn_seg_rpi_r = os.path.join(tmp_folder.path_tmp, 'seg_rpi_r.nii.gz')
    resample_file(fn_seg_rpi, fn_seg_rpi_r, '0.5x0.5x'+str(im_image.dim[6]), 'mm', 'nn', 0)

    # TODO: investigate the following issue further (Julien 2018-12-01):
    # fn_image_rpi_r and fn_seg_rpi_r should be in nii.gz format, otherwise qcslice.Axial outputs an memmap instead of
    # an array.
    qc.add_entry(
     src=fname_image,
     process="sct_deepseg_sc",
     args=args,
     path_qc=path_qc,
     plane='Axial',
     qcslice=qcslice.Axial([Image(fn_image_rpi_r), Image(fn_seg_rpi_r)]),
     qcslice_operations=[qc.QcImage.listed_seg],
     qcslice_layout=lambda x: x.mosaic(),
    )


def main(args=None):
=======
def main():
>>>>>>> bd4d0bab
    """Main function."""

    if args is None:
        args = sys.argv[1:]

    sct.init_sct()
    parser = get_parser()
    arguments = parser.parse(args)

    fname_image = os.path.abspath(arguments['-i'])
    contrast_type = arguments['-c']

    ctr_algo = arguments["-centerline"]

    if "-brain" not in args:
        if contrast_type in ['t2s', 'dwi']:
            brain_bool = False
        if contrast_type in ['t1', 't2']:
            brain_bool = True
    else:
        brain_bool = bool(int(arguments["-brain"]))

    kernel_size = arguments["-kernel"]
    if kernel_size == '3d' and contrast_type == 'dwi':
        kernel_size = '2d'
        sct.printv('3D kernel model for dwi contrast is not available. 2D kernel model is used instead.', type="warning")

    if '-ofolder' not in args:
        output_folder = os.getcwd()
    else:
        output_folder = arguments["-ofolder"]

    if ctr_algo == 'file' and "-file_centerline" not in args:
        sct.log.warning('Please use the flag -file_centerline to indicate the centerline filename.')
        sys.exit(1)
    
    if "-file_centerline" in args:
        manual_centerline_fname = arguments["-file_centerline"]
        ctr_algo = 'file'
    else:
        manual_centerline_fname = None

    remove_temp_files = int(arguments['-r'])

    verbose = arguments['-v']

    path_qc = arguments.get("-qc", None)

    algo_config_stg = '\nMethod:'
    algo_config_stg += '\n\tCenterline algorithm: ' + str(ctr_algo)
    algo_config_stg += '\n\tAssumes brain section included in the image: ' + str(brain_bool)
    algo_config_stg += '\n\tDimension of the segmentation kernel convolutions: ' + kernel_size + '\n'
    sct.printv(algo_config_stg)

    im_image = Image(fname_image)
    # note: below we pass im_image.copy() otherwise the field absolutepath becomes None after execution of this function
    im_seg, im_image_RPI_upsamp, im_seg_RPI_upsamp = deep_segmentation_spinalcord(
        im_image.copy(), contrast_type, ctr_algo=ctr_algo, ctr_file=manual_centerline_fname,
        brain_bool=brain_bool, kernel_size=kernel_size, remove_temp_files=remove_temp_files, verbose=verbose)

    # Save segmentation
    fname_seg = os.path.abspath(os.path.join(output_folder, sct.extract_fname(fname_image)[1] + '_seg' +
                                             sct.extract_fname(fname_image)[2]))
    im_seg.save(fname_seg)

    if path_qc is not None:
        generate_qc(fname_image, fname_seg=fname_seg, args=args, path_qc=os.path.abspath(path_qc),
                    process='sct_deepseg_sc')
    sct.display_viewer_syntax([fname_image, fname_seg], colormaps=['gray', 'red'], opacities=['', '0.7'])


if __name__ == "__main__":
    main()<|MERGE_RESOLUTION|>--- conflicted
+++ resolved
@@ -19,7 +19,6 @@
 import sct_utils as sct
 from spinalcordtoolbox.image import Image
 from spinalcordtoolbox.deepseg_sc.core import deep_segmentation_spinalcord
-from spinalcordtoolbox.reports.qc import generate_qc
 from msct_parser import Parser
 
 
@@ -89,7 +88,6 @@
     return parser
 
 
-<<<<<<< HEAD
 def generate_qc(im_image, im_seg, args, path_qc):
     """Generate a QC entry allowing to quickly review the segmentation process."""
     import spinalcordtoolbox.reports.qc as qc
@@ -125,17 +123,11 @@
     )
 
 
-def main(args=None):
-=======
 def main():
->>>>>>> bd4d0bab
     """Main function."""
-
-    if args is None:
-        args = sys.argv[1:]
-
     sct.init_sct()
     parser = get_parser()
+    args = sys.argv[1:]
     arguments = parser.parse(args)
 
     fname_image = os.path.abspath(arguments['-i'])
@@ -195,8 +187,8 @@
     im_seg.save(fname_seg)
 
     if path_qc is not None:
-        generate_qc(fname_image, fname_seg=fname_seg, args=args, path_qc=os.path.abspath(path_qc),
-                    process='sct_deepseg_sc')
+        generate_qc(im_image, im_seg, args, os.path.abspath(path_qc))
+
     sct.display_viewer_syntax([fname_image, fname_seg], colormaps=['gray', 'red'], opacities=['', '0.7'])
 
 
