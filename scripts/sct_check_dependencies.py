#!/usr/bin/env python
#########################################################################################
#
# Check the installation and environment variables of the toolbox and its dependencies.
#
# ---------------------------------------------------------------------------------------
# Copyright (c) 2013 Polytechnique Montreal <www.neuro.polymtl.ca>
# Author: Julien Cohen-Adad
# Modified: 2014-07-30
#
# About the license: see the file LICENSE.TXT
#########################################################################################

# TODO: if fail, run with log and display message to send to sourceforge.
# TODO: check chmod of binaries
# TODO: find another way to create log file. E.g. sct.print(). For color as well.
# TODO: manage .cshrc files

from __future__ import print_function, absolute_import

import argparse

import sys
import io
import os
import re
import platform
import importlib

import sct_utils as sct
from spinalcordtoolbox.utils import SmartFormatter


# DEFAULT PARAMETERS
class Param:
    # The constructor
    def __init__(self):
        self.create_log_file = 0
        self.complete_test = 0


class bcolors:
    HEADER = '\033[95m'
    OKBLUE = '\033[94m'
    OKGREEN = '\033[92m'
    WARNING = '\033[93m'
    FAIL = '\033[91m'
    ENDC = '\033[0m'


def resolve_module(framework_name):
    """This function will resolve the framework name
    to the module name in cases where it is different.

    :param framework_name: the name of the framework.
    :return: the tuple (module name, supress stderr).
    """
    # Framework name : (module name, suppress stderr)
    modules_map = {
        'futures': ('concurrent.futures', False),
        'scikit-image': ('skimage', False),
        'scikit-learn': ('sklearn', False),
        'pyqt5': ('PyQt5', False),
        'Keras': ('keras', True),
        'futures': ("concurrent.futures", False),
        'opencv': ('cv2', False),
        'mkl-service': (None, False),
        'pytest-cov': ('pytest_cov', False),
        'urllib3[secure]': ('urllib3', False),
        'git+https://github.com/jcohenadad/nipy.git': ('nipy', False),
    }

    try:
        return modules_map[framework_name]
    except KeyError:
        return (framework_name, False)


def module_import(module_name, suppress_stderr=False):
    """Import a module using importlib.

    :param module_name: the name of the module.
    :param suppress_stderr: if the stderr should be suppressed.
    :return: the imported module.
    """
    if suppress_stderr:
        original_stderr = sys.stderr
        if sys.hexversion < 0x03000000:
            sys.stderr = io.BytesIO()
        else:
            sys.stderr = io.TextIOWrapper(io.BytesIO(), sys.stderr.encoding)
        try:
            module = importlib.import_module(module_name)
        except Exception as e:
            sys.stderr = original_stderr
            raise
        else:
            sys.stderr = original_stderr

    else:
        module = importlib.import_module(module_name)

    return module


# MAIN
# ==========================================================================================
def main():
    print("SCT info:")
    print("- version: {}".format(sct.__version__))
    print("- path: {0}".format(sct.__sct_dir__))

    # initialization
    fsl_is_working = 1
    # ants_is_installed = 1
    install_software = 0
    e = 0
    restart_terminal = 0
    create_log_file = param.create_log_file
    file_log = 'sct_check_dependencies.log'
    complete_test = param.complete_test
    os_running = 'not identified'
    dipy_version = '0.10.0dev'

    # Check input parameters
    parser = get_parser()
    arguments = parser.parse_args()
    if arguments.complete:
        complete_test = 1

    # use variable "verbose" when calling sct.run for more clarity
    verbose = complete_test

    # complete test
    if complete_test:
        print(sct.run('date', verbose))
        print(sct.run('whoami', verbose))
        print(sct.run('pwd', verbose))
        bash_profile = os.path.expanduser("~/.bash_profile")
        if os.path.isfile(bash_profile):
            with io.open(bash_profile, "r") as f:
                print(f.read())
        bashrc = os.path.expanduser("~/.bashrc")
        if os.path.isfile(bashrc):
            with io.open(bashrc, "r") as f:
                print(f.read())

    # check OS
    platform_running = sys.platform
    if platform_running.find('darwin') != -1:
        os_running = 'osx'
    elif platform_running.find('linux') != -1:
        os_running = 'linux'

    print('OS: ' + os_running + ' (' + platform.platform() + ')')

    # Check number of CPU cores
    from multiprocessing import cpu_count
    output = int(os.getenv('ITK_GLOBAL_DEFAULT_NUMBER_OF_THREADS', 0))
    print('CPU cores: Available: {}, Used by SCT: {}'.format(cpu_count(), output))

    # check RAM
    sct.checkRAM(os_running, 0)

    # check if Python path is within SCT path
    print_line('Check Python executable')
    path_python = sys.executable
    if sct.__sct_dir__ in path_python:
        print_ok()
        print('  Using bundled python {} at {}'.format(sys.version, path_python))
    else:
        print_warning()
        print('  Using system python which is unsupported: {}'.format(path_python))

    # check if data folder is empty
    print_line('Check if data are installed')
    if os.path.isdir(sct.__data_dir__):
        print_ok()
    else:
        print_fail()

    for dep_pkg, dep_ver_spec in get_dependencies():
        if dep_ver_spec is None:
            print_line('Check if %s is installed' % (dep_pkg))
        else:
            print_line('Check if %s (%s) is installed' % (dep_pkg, dep_ver_spec))

        try:
            module_name, suppress_stderr = resolve_module(dep_pkg)
            module = module_import(module_name, suppress_stderr)
            version = getattr(module, "__version__", getattr(module, "__VERSION__", None))

            if dep_ver_spec is None and version is not None:
                ver_pip_setup = dict(get_dependencies(os.path.join(sct.__sct_dir__, "requirements.txt"))).get(dep_pkg, None)
                if ver_pip_setup is None:
                    print_ok(more=(" (%s)" % version))
                elif ver_pip_setup is not None and version.startswith(ver_pip_setup):
                    print_ok(more=(" (%s)" % version))
                else:
                    print_warning(more=(" (%s != %s reference version))" % (version, ver_pip_setup)))

            elif dep_ver_spec == version:
                print_ok()
            else:
                print_warning(more=(" (%s != %s mandated version))" % (version, dep_ver_spec)))

        except ImportError:
            print_fail()
            install_software = 1


    print_line('Check if spinalcordtoolbox is installed')
    try:
        importlib.import_module('spinalcordtoolbox')
        print_ok()
    except ImportError:
        print_fail()
        install_software = 1

    # CHECK EXTERNAL MODULES:

    # Check if dipy is installed
    # print_line('Check if dipy ('+dipy_version+') is installed')
    # try:
    #     module = importlib.import_module('dipy')
    #     if module.__version__ == dipy_version:
    #         print_ok()
    #     else:
    #         print_warning()
    #         print('  Detected version: '+version+'. Required version: '+dipy_version)
    # except ImportError:
    #     print_fail()
    #     install_software = 1

    # Check ANTs integrity
    print_line('Check ANTs compatibility with OS ')
    cmd = 'isct_test_ants'
    status, output = sct.run(cmd, verbose=0, raise_exception=False)
    if status == 0:
        print_ok()
    else:
        print_fail()
        print(output)
        e = 1
    if complete_test:
        print('>> ' + cmd)
        print((status, output), '\n')

    # check if ANTs is compatible with OS
    # print_line('Check ANTs compatibility with OS ')
    # cmd = 'isct_antsRegistration'
    # status, output = sct.run(cmd)
    # if status in [0, 256]:
    #     print_ok()
    # else:
    #     print_fail()
    #     e = 1
    # if complete_test:
    #     print('>> '+cmd)
    #     print((status, output), '\n')

    # check PropSeg compatibility with OS
    print_line('Check PropSeg compatibility with OS ')
    status, output = sct.run('isct_propseg', verbose=0, raise_exception=False, is_sct_binary=True)
    if status in (0, 1):
        print_ok()
    else:
        print_fail()
        print(output)
        e = 1
    if complete_test:
        print((status, output), '\n')

    # check if figure can be opened (in case running SCT via ssh connection)
    print_line('Check if figure can be opened')
    import warnings
    with warnings.catch_warnings():
        warnings.simplefilter("ignore")
        import matplotlib.pyplot as plt
        try:
            plt.figure()
            plt.close()
            print_ok()
        except Exception:
            print_fail()

    print('')
    sys.exit(e + install_software)


# print without carriage return
# ==========================================================================================
def print_line(string):
    sys.stdout.write(string.ljust(52, '.'))
    sys.stdout.flush()


def print_ok(more=None):
    print("[{}OK{}]{}".format(bcolors.OKGREEN, bcolors.ENDC, more if more is not None else ""))


def print_warning(more=None):
    print("[{}WARNING{}]{}".format(bcolors.WARNING, bcolors.ENDC, more if more is not None else ""))


def print_fail(more=None):
    print("[{}FAIL{}]{}".format(bcolors.FAIL, bcolors.ENDC, more if more is not None else ""))


def add_bash_profile(string):
    bash_profile = os.path.expanduser("~/bash_profile")
    with io.open(bash_profile, "a") as file_bash:
        file_bash.write("\n" + string)


def get_dependencies(requirements_txt=None):
    if requirements_txt is None:
        requirements_txt = os.path.join(sct.__sct_dir__, "requirements.txt")

    out = list()
    with io.open(requirements_txt, "r", encoding="utf-8") as f:
        for line in f:
            line = line.split('#')[0].strip()
            # check if conditions (separated by ";")
            if ';' in line:
                line, condition = [x.strip() for x in line.split(';')]
                # check if conditions apply
                if not _test_condition(condition):
                    break
            m = re.match("^(?P<pkg>\S+?)(==?(?P<ver>\S+))?\s*(#.*)?$", line)
            if m is None:
                print("WARNING: Invalid requirements.txt line: %s", line)
                continue
            pkg = m.group("pkg")
            try:
                ver = m.group("ver")
            except IndexError:
                ver = None
            out.append((pkg, ver))

    return out


def _test_condition(condition):
    """Test condition formatted in requirements"""
    # Define Environment markers (https://www.python.org/dev/peps/pep-0508/#environment-markers)
    os_name = os.name
    platform_machine = platform.machine()
    platform_release = platform.release()
    platform_system = platform.system()
    platform_version = platform.version()
    python_full_version = platform.python_version()
    platform_python_implementation = platform.python_implementation()
    python_version = platform.python_version()[:3]
    sys_platform = sys.platform
    # Test condition
    return eval(condition)


# ==========================================================================================
def get_parser():
    # Initialize the parser

    parser = argparse.ArgumentParser(
<<<<<<< HEAD
        description='Check the installation and environment variables of the'
        ' toolbox and its dependencies.',
        add_help=None,
=======
        description='Check the installation and environment variables of the toolbox and its dependencies.',
        add_help=None,
        formatter_class=SmartFormatter,
>>>>>>> 8d9316bf
        prog=os.path.basename(__file__).strip(".py")
    )
    optional = parser.add_argument_group("\nOPTIONAL ARGUMENTS")
    optional.add_argument(
        "-h",
        "--help",
        action="help",
<<<<<<< HEAD
        help="show this help message and exit")
=======
        help="Show this help message and exit")
>>>>>>> 8d9316bf
    optional.add_argument(
        "-c",
        "--complete",
        help="Complete test.",
        action="store_true")

    return parser


# START PROGRAM
# ==========================================================================================
if __name__ == "__main__":
    sct.init_sct()
    # initialize parameters
    param = Param()
    # call main function
    main()<|MERGE_RESOLUTION|>--- conflicted
+++ resolved
@@ -362,15 +362,9 @@
     # Initialize the parser
 
     parser = argparse.ArgumentParser(
-<<<<<<< HEAD
-        description='Check the installation and environment variables of the'
-        ' toolbox and its dependencies.',
-        add_help=None,
-=======
         description='Check the installation and environment variables of the toolbox and its dependencies.',
         add_help=None,
         formatter_class=SmartFormatter,
->>>>>>> 8d9316bf
         prog=os.path.basename(__file__).strip(".py")
     )
     optional = parser.add_argument_group("\nOPTIONAL ARGUMENTS")
@@ -378,11 +372,7 @@
         "-h",
         "--help",
         action="help",
-<<<<<<< HEAD
-        help="show this help message and exit")
-=======
         help="Show this help message and exit")
->>>>>>> 8d9316bf
     optional.add_argument(
         "-c",
         "--complete",
