#!/usr/bin/env python
#########################################################################################
# Register a volume (e.g., EPI from fMRI or DTI scan) to an anatomical image.
#
# See Usage() below for more information.
#
# ---------------------------------------------------------------------------------------
# Copyright (c) 2013 Polytechnique Montreal <www.neuro.polymtl.ca>
# Author: Julien Cohen-Adad
# Modified: 2014-06-03
#
# About the license: see the file LICENSE.TXT
#########################################################################################

# TODO: add flag -owarpinv
# TODO: if user specified -param, then ignore the default paramreg
# TODO: check syn with shrink=4
# TODO: output name file for warp using "src" and "dest" file name, i.e. warp_filesrc2filedest.nii.gz
# TODO: testing script for all cases
# TODO: add following feature:
# -r of isct_antsRegistration at the initial step (step 0).
# -r [' dest ',' src ',0] --> align the geometric center of the two images
# -r [' dest ',' src ',1] --> align the maximum intensities of the two images I use that quite often...
# TODO: output reg for ants2d and centermass (2016-02-25)

# Note for the developer: DO NOT use --collapse-output-transforms 1, otherwise inverse warping field is not output

# TODO: make three possibilities:
# - one-step registration, using only image registration (by sliceReg or antsRegistration)
# - two-step registration, using first segmentation-based registration (based on sliceReg or antsRegistration) and
# second the image registration (and allow the choice of algo, metric, etc.)
# - two-step registration, using only segmentation-based registration

from __future__ import division, absolute_import

import sys, io, os, time, shutil

import numpy as np

import spinalcordtoolbox.image as msct_image
from spinalcordtoolbox.image import Image
from spinalcordtoolbox.reports.qc import generate_qc

import sct_utils as sct
from msct_parser import Parser
import sct_apply_transfo
<<<<<<< HEAD
=======
import sct_concat_transfo
>>>>>>> 8d9316bf


def get_parser(paramreg=None):
    # Initialize the parser

    if paramreg is None:
        step0 = Paramreg(step='0', type='im', algo='syn', metric='MI', iter='0', shrink='1', smooth='0', gradStep='0.5',
                         slicewise='0', dof='Tx_Ty_Tz_Rx_Ry_Rz')  # only used to put src into dest space
        step1 = Paramreg(step='1', type='im')
        paramreg = ParamregMultiStep([step0, step1])

    parser = Parser(__file__)
    parser.usage.set_description('This program co-registers two 3D volumes. The deformation is non-rigid and is '
                                 'constrained along Z direction (i.e., axial plane). Hence, this function assumes '
                                 'that orientation of the destination image is axial (RPI). If you need to register '
                                 'two volumes with large deformations and/or different contrasts, it is recommended to '
                                 'input spinal cord segmentations (binary mask) in order to achieve maximum robustness.'
                                 ' The program outputs a warping field that can be used to register other images to the'
                                 ' destination image. To apply the warping field to another image, use '
                                 'sct_apply_transfo')
    parser.add_option(name="-i",
                      type_value="file",
                      description="Image source.",
                      mandatory=True,
                      example="src.nii.gz")
    parser.add_option(name="-d",
                      type_value="file",
                      description="Image destination.",
                      mandatory=True,
                      example="dest.nii.gz")
    parser.add_option(name="-iseg",
                      type_value="file",
                      description="Segmentation source.",
                      mandatory=False,
                      example="src_seg.nii.gz")
    parser.add_option(name="-dseg",
                      type_value="file",
                      description="Segmentation destination.",
                      mandatory=False,
                      example="dest_seg.nii.gz")
    parser.add_option(name="-ilabel",
                      type_value="file",
                      description="Labels source.",
                      mandatory=False)
    parser.add_option(name="-dlabel",
                      type_value="file",
                      description="Labels destination.",
                      mandatory=False)
    parser.add_option(name='-initwarp',
                      type_value='file',
                      description='Initial warping field to apply to the source image.',
                      mandatory=False)
    parser.add_option(name='-initwarpinv',
                      type_value='file',
                      description='Initial inverse warping field to apply to the destination image (only use if you wish to generate the dest->src warping field).',
                      mandatory=False)
    parser.add_option(name="-m",
                      type_value="file",
                      description="Mask that can be created with sct_create_mask to improve accuracy over region of interest. "
                                  "This mask will be used on the destination image.",
                      mandatory=False,
                      example="mask.nii.gz")
    parser.add_option(name="-o",
                      type_value="file_output",
                      description="Name of output file.",
                      mandatory=False,
                      example="src_reg.nii.gz")
    parser.add_option(name='-owarp',
                      type_value="file_output",
                      description="Name of output forward warping field.",
                      mandatory=False)
    parser.add_option(name="-param",
                      type_value=[[':'], 'str'],
                      description="Parameters for registration. Separate arguments with \",\". Separate steps with \":\".\n"
                                  "step: <int> Step number (starts at 1, except for type=label).\n"
                                  "type: {im,seg,label} type of data used for registration. Use type=label only at step=0.\n"
                                  "algo: Default=" + paramreg.steps['1'].algo + "\n"
                                                                                "  translation: translation in X-Y plane (2dof)\n"
                                                                                "  rigid: translation + rotation in X-Y plane (4dof)\n"
                                                                                "  affine: translation + rotation + scaling in X-Y plane (6dof)\n"
                                                                                "  syn: non-linear symmetric normalization\n"
                                                                                "  bsplinesyn: syn regularized with b-splines\n"
                                                                                "  slicereg: regularized translations (see: goo.gl/Sj3ZeU)\n"
                                                                                "  centermass: slicewise center of mass alignment (seg only).\n"
                                                                                "  centermassrot: slicewise center of mass and rotation alignment using method specified in 'rot_method'\n"
                                                                                "  columnwise: R-L scaling followed by A-P columnwise alignment (seg only).\n"
                                                                                "slicewise: <int> Slice-by-slice 2d transformation. Default=" +
                                  paramreg.steps['1'].slicewise + "\n"
                                                                  "metric: {CC,MI,MeanSquares}. Default=" +
                                  paramreg.steps['1'].metric + "\n"
                                                               "iter: <int> Number of iterations. Default=" +
                                  paramreg.steps['1'].iter + "\n"
                                                             "shrink: <int> Shrink factor (only for syn/bsplinesyn). Default=" +
                                  paramreg.steps['1'].shrink + "\n"
                                                               "smooth: <int> Smooth factor (in mm). Note: if algo={centermassrot,columnwise} the smoothing kernel is: SxSx0. Otherwise it is SxSxS. Default=" +
                                  paramreg.steps['1'].smooth + "\n"
                                                               "laplacian: <int> Laplacian filter. Default=" +
                                  paramreg.steps['1'].laplacian + "\n"
                                                                  "gradStep: <float> Gradient step. Default=" +
                                  paramreg.steps['1'].gradStep + "\n"
                                                                 "deformation: ?x?x?: Restrict deformation (for ANTs algo). Replace ? by 0 (no deformation) or 1 (deformation). Default=" +
                                  paramreg.steps['1'].deformation + "\n"
                                                                    "init: Initial translation alignment based on:\n"
                                                                    "  geometric: Geometric center of images\n"
                                                                    "  centermass: Center of mass of images\n"
                                                                    "  origin: Physical origin of images\n"
                                                                    "poly: <int> Polynomial degree of regularization (only for algo=slicereg). Default=" +
                                  paramreg.steps['1'].poly + "\n"
                                                                    "filter_size: <float> Filter size for regularization (only for algo=centermassrot). Default=" +
                                  paramreg.steps['1'].filter_size + "\n"
                                                             "smoothWarpXY: <int> Smooth XY warping field (only for algo=columnwize). Default=" +
                                  paramreg.steps['1'].smoothWarpXY + "\n"
                                                                     "pca_eigenratio_th: <int> Min ratio between the two eigenvalues for PCA-based angular adjustment (only for algo=centermassrot and rot_method=pca). Default=" +
                                  paramreg.steps['1'].pca_eigenratio_th + "\n"
                                                                          "dof: <str> Degree of freedom for type=label. Separate with '_'. Default=" +
                                  paramreg.steps['0'].dof + "\n" +
                                  paramreg.steps['1'].rot_method + "\n"
                                                                    "rot_method {pca,hog,auto}: rotation method to be used with algo=centermassrot.",
                      mandatory=False,
                      example="step=1,type=seg,algo=slicereg,metric=MeanSquares:step=2,type=im,algo=syn,metric=MI,iter=5,shrink=2")
    parser.add_option(name="-identity",
                      type_value="multiple_choice",
                      description="just put source into destination (no optimization).",
                      mandatory=False,
                      default_value='0',
                      example=['0', '1'])
    parser.add_option(name="-z",
                      type_value="int",
                      description="""size of z-padding to enable deformation at edges when using SyN.""",
                      mandatory=False,
                      default_value=Param().padding)
    parser.add_option(name="-x",
                      type_value="multiple_choice",
                      description="""Final interpolation.""",
                      mandatory=False,
                      default_value='linear',
                      example=['nn', 'linear', 'spline'])
    parser.add_option(name="-ofolder",
                      type_value="folder_creation",
                      description="Output folder",
                      mandatory=False,
                      example='reg_results/')
    parser.add_option(name='-qc',
                      type_value='folder_creation',
                      description='The path where the quality control generated content will be saved',
                      default_value=None)
    parser.add_option(name='-qc-dataset',
                      type_value='str',
                      description='If provided, this string will be mentioned in the QC report as the dataset the process was run on',
                      )
    parser.add_option(name='-qc-subject',
                      type_value='str',
                      description='If provided, this string will be mentioned in the QC report as the subject the process was run on',
                      )
    parser.add_option(name="-r",
                      type_value="multiple_choice",
                      description="""Remove temporary files.""",
                      mandatory=False,
                      default_value='1',
                      example=['0', '1'])
    parser.add_option(name="-v",
                      type_value="multiple_choice",
                      description="""Verbose.""",
                      mandatory=False,
                      default_value='1',
                      example=['0', '1', '2'])

    return parser


# DEFAULT PARAMETERS

class Param:
    # The constructor
    def __init__(self):
        self.debug = 0
        self.outSuffix = "_reg"
        self.padding = 5


# Parameters for registration
class Paramreg(object):
    def __init__(self, step=None, type=None, algo='syn', metric='MeanSquares', iter='10', shrink='1', smooth='0',
                 gradStep='0.5', deformation='1x1x0', init='', filter_size='3', poly='5', slicewise='0', laplacian='0',
                 dof='Tx_Ty_Tz_Rx_Ry_Rz', smoothWarpXY='2', pca_eigenratio_th='1.6', rot_method='pca'):
        self.step = step
        self.type = type
        self.algo = algo
        self.metric = metric
        self.iter = iter
        self.shrink = shrink
        self.smooth = smooth
        self.laplacian = laplacian
        self.gradStep = gradStep
        self.deformation = deformation
        self.slicewise = slicewise
        self.init = init
        self.poly = poly  # only for algo=slicereg
        self.filter_size = filter_size  # only for algo=centermassrot
        self.dof = dof  # only for type=label
        self.smoothWarpXY = smoothWarpXY  # only for algo=columnwise
        self.pca_eigenratio_th = pca_eigenratio_th  # only for algo=centermassrot
        self.rot_method = rot_method  # only for algo=centermassrot

        # list of possible values for self.type
        self.type_list = ['im', 'seg', 'label']

    # update constructor with user's parameters
    def update(self, paramreg_user):
        list_objects = paramreg_user.split(',')
        for object in list_objects:
            if len(object) < 2:
                sct.printv('Please check parameter -param (usage changed from previous version)', 1, type='error')
            obj = object.split('=')
            setattr(self, obj[0], obj[1])


class ParamregMultiStep:
    '''
    This class contains a dictionary with the params of multiple steps
    '''

    def __init__(self, listParam=[]):
        self.steps = dict()
        for stepParam in listParam:
            if isinstance(stepParam, Paramreg):
                self.steps[stepParam.step] = stepParam
            else:
                self.addStep(stepParam)

    def addStep(self, stepParam):
        # this function checks if the step is already present. If it is present, it must update it. If it is not, it
        # must add it.
        param_reg = Paramreg()
        param_reg.update(stepParam)
        # parameters must contain 'step'
        if param_reg.step is None:
            sct.printv("ERROR: parameters must contain 'step'", 1, 'error')
        else:
            if param_reg.step in self.steps:
                self.steps[param_reg.step].update(stepParam)
            else:
                self.steps[param_reg.step] = param_reg
        # parameters must contain 'type'
        if int(param_reg.step) != 0 and param_reg.type not in param_reg.type_list:
            sct.printv("ERROR: parameters must contain a type, either 'im' or 'seg'", 1, 'error')


# MAIN
# ==========================================================================================
def main(args=None):
    if args is None:
        args = sys.argv[1:]

    # initialize parameters
    param = Param()

    # Initialization
    fname_output = ''
    path_out = ''
    fname_src_seg = ''
    fname_dest_seg = ''
    fname_src_label = ''
    fname_dest_label = ''
    generate_warpinv = 1

    start_time = time.time()

    # get default registration parameters
    # step1 = Paramreg(step='1', type='im', algo='syn', metric='MI', iter='5', shrink='1', smooth='0', gradStep='0.5')
    step0 = Paramreg(step='0', type='im', algo='syn', metric='MI', iter='0', shrink='1', smooth='0', gradStep='0.5',
                     slicewise='0', dof='Tx_Ty_Tz_Rx_Ry_Rz')  # only used to put src into dest space
    step1 = Paramreg(step='1', type='im')
    paramreg = ParamregMultiStep([step0, step1])

    parser = get_parser(paramreg=paramreg)

    arguments = parser.parse(args)

    # get arguments
    fname_src = arguments['-i']
    fname_dest = arguments['-d']
    if '-iseg' in arguments:
        fname_src_seg = arguments['-iseg']
    if '-dseg' in arguments:
        fname_dest_seg = arguments['-dseg']
    if '-ilabel' in arguments:
        fname_src_label = arguments['-ilabel']
    if '-dlabel' in arguments:
        fname_dest_label = arguments['-dlabel']
    if '-o' in arguments:
        fname_output = arguments['-o']
    if '-ofolder' in arguments:
        path_out = arguments['-ofolder']
    if '-owarp' in arguments:
        fname_output_warp = arguments['-owarp']
    else:
        fname_output_warp = ''
    if '-initwarp' in arguments:
        fname_initwarp = os.path.abspath(arguments['-initwarp'])
    else:
        fname_initwarp = ''
    if '-initwarpinv' in arguments:
        fname_initwarpinv = os.path.abspath(arguments['-initwarpinv'])
    else:
        fname_initwarpinv = ''
    if '-m' in arguments:
        fname_mask = arguments['-m']
    else:
        fname_mask = ''
    padding = arguments['-z']
    if "-param" in arguments:
        paramreg_user = arguments['-param']
        # update registration parameters
        for paramStep in paramreg_user:
            paramreg.addStep(paramStep)
    path_qc = arguments.get("-qc", None)
    qc_dataset = arguments.get("-qc-dataset", None)
    qc_subject = arguments.get("-qc-subject", None)

    identity = int(arguments['-identity'])
    interp = arguments['-x']
    remove_temp_files = int(arguments['-r'])
    verbose = int(arguments.get('-v'))
    sct.init_sct(log_level=verbose, update=True)  # Update log level

    # sct.printv(arguments)
    sct.printv('\nInput parameters:')
    sct.printv('  Source .............. ' + fname_src)
    sct.printv('  Destination ......... ' + fname_dest)
    sct.printv('  Init transfo ........ ' + fname_initwarp)
    sct.printv('  Mask ................ ' + fname_mask)
    sct.printv('  Output name ......... ' + fname_output)
    # sct.printv('  Algorithm ........... '+paramreg.algo)
    # sct.printv('  Number of iterations  '+paramreg.iter)
    # sct.printv('  Metric .............. '+paramreg.metric)
    sct.printv('  Remove temp files ... ' + str(remove_temp_files))
    sct.printv('  Verbose ............. ' + str(verbose))

    # update param
    param.verbose = verbose
    param.padding = padding
    param.fname_mask = fname_mask
    param.remove_temp_files = remove_temp_files

    # Get if input is 3D
    sct.printv('\nCheck if input data are 3D...', verbose)
    sct.check_if_3d(fname_src)
    sct.check_if_3d(fname_dest)

    # Check if user selected type=seg, but did not input segmentation data
    if 'paramreg_user' in locals():
        if True in ['type=seg' in paramreg_user[i] for i in range(len(paramreg_user))]:
            if fname_src_seg == '' or fname_dest_seg == '':
                sct.printv('\nERROR: if you select type=seg you must specify -iseg and -dseg flags.\n', 1, 'error')

    # Extract path, file and extension
    path_src, file_src, ext_src = sct.extract_fname(fname_src)
    path_dest, file_dest, ext_dest = sct.extract_fname(fname_dest)

    # check if source and destination images have the same name (related to issue #373)
    # If so, change names to avoid conflict of result files and warns the user
    suffix_src, suffix_dest = '_reg', '_reg'
    if file_src == file_dest:
        suffix_src, suffix_dest = '_src_reg', '_dest_reg'

    # define output folder and file name
    if fname_output == '':
        path_out = '' if not path_out else path_out  # output in user's current directory
        file_out = file_src + suffix_src
        file_out_inv = file_dest + suffix_dest
        ext_out = ext_src
    else:
        path, file_out, ext_out = sct.extract_fname(fname_output)
        path_out = path if not path_out else path_out
        file_out_inv = file_out + '_inv'

    # create temporary folder
    path_tmp = sct.tmp_create()

    sct.printv('\nCopying input data to tmp folder and convert to nii...', verbose)
    Image(fname_src).save(os.path.join(path_tmp, "src.nii"))
    Image(fname_dest).save(os.path.join(path_tmp, "dest.nii"))

    if fname_src_seg:
        Image(fname_src_seg).save(os.path.join(path_tmp, "src_seg.nii"))

    if fname_dest_seg:
        Image(fname_dest_seg).save(os.path.join(path_tmp, "dest_seg.nii"))

    if fname_src_label:
        Image(fname_src_label).save(os.path.join(path_tmp, "src_label.nii"))
        Image(fname_dest_label).save(os.path.join(path_tmp, "dest_label.nii"))

    if fname_mask != '':
        Image(fname_mask).save(os.path.join(path_tmp, "mask.nii.gz"))

    # go to tmp folder
    curdir = os.getcwd()
    os.chdir(path_tmp)

    # reorient destination to RPI
    Image('dest.nii').change_orientation("RPI").save('dest_RPI.nii')
    if fname_dest_seg:
        Image('dest_seg.nii').change_orientation("RPI").save('dest_seg_RPI.nii')
    if fname_dest_label:
        Image('dest_label.nii').change_orientation("RPI").save('dest_label_RPI.nii')

    if identity:
        # overwrite paramreg and only do one identity transformation
        step0 = Paramreg(step='0', type='im', algo='syn', metric='MI', iter='0', shrink='1', smooth='0', gradStep='0.5')
        paramreg = ParamregMultiStep([step0])

    # Put source into destination space using header (no estimation -- purely based on header)
    # TODO: Check if necessary to do that
    # TODO: use that as step=0
    # sct.printv('\nPut source into destination space using header...', verbose)
    # sct.run('isct_antsRegistration -d 3 -t Translation[0] -m MI[dest_pad.nii,src.nii,1,16] -c 0 -f 1 -s 0 -o
    # [regAffine,src_regAffine.nii] -n BSpline[3]', verbose)
    # if segmentation, also do it for seg

    # initialize list of warping fields
    warp_forward = []
    warp_inverse = []

    # initial warping is specified, update list of warping fields and skip step=0
    if fname_initwarp:
        sct.printv('\nSkip step=0 and replace with initial transformations: ', param.verbose)
        sct.printv('  ' + fname_initwarp, param.verbose)
        # sct.copy(fname_initwarp, 'warp_forward_0.nii.gz')
        warp_forward = [fname_initwarp]
        start_step = 1
        if fname_initwarpinv:
            warp_inverse = [fname_initwarpinv]
        else:
            sct.printv('\nWARNING: No initial inverse warping field was specified, therefore the inverse warping field '
                       'will NOT be generated.', param.verbose, 'warning')
            generate_warpinv = 0
    else:
        start_step = 0

    # loop across registration steps
    for i_step in range(start_step, len(paramreg.steps)):
        sct.printv('\n--\nESTIMATE TRANSFORMATION FOR STEP #' + str(i_step), param.verbose)
        # identify which is the src and dest
        if paramreg.steps[str(i_step)].type == 'im':
            src = 'src.nii'
            dest = 'dest_RPI.nii'
            interp_step = 'spline'
        elif paramreg.steps[str(i_step)].type == 'seg':
            src = 'src_seg.nii'
            dest = 'dest_seg_RPI.nii'
            interp_step = 'nn'
        elif paramreg.steps[str(i_step)].type == 'label':
            src = 'src_label.nii'
            dest = 'dest_label_RPI.nii'
            interp_step = 'nn'
        else:
            # src = dest = interp_step = None
            sct.printv('ERROR: Wrong image type.', 1, 'error')
        # if step>0, apply warp_forward_concat to the src image to be used
        if i_step > 0:
            sct.printv('\nApply transformation from previous step', param.verbose)
            sct_apply_transfo.main(args=[
                '-i', src,
                '-d', dest,
                '-w', warp_forward,
                '-o', sct.add_suffix(src, '_reg'),
                '-x', interp_step])
            src = sct.add_suffix(src, '_reg')
        # register src --> dest
        warp_forward_out, warp_inverse_out = register(src, dest, paramreg, param, str(i_step))
        warp_forward.append(warp_forward_out)
        warp_inverse.insert(0, warp_inverse_out)

    # Concatenate transformations
    sct.printv('\nConcatenate transformations...', verbose)
    sct_concat_transfo.main(args=[
        '-w', warp_forward,
        '-d', 'dest.nii',
        '-o', 'warp_src2dest.nii.gz'])
    sct_concat_transfo.main(args=[
        '-w', warp_inverse,
        '-d', 'src.nii',
        '-o', 'warp_dest2src.nii.gz'])

    # Apply warping field to src data
    sct.printv('\nApply transfo source --> dest...', verbose)
    sct_apply_transfo.main(args=[
        '-i', 'src.nii',
        '-d', 'dest.nii',
        '-w', 'warp_src2dest.nii.gz',
        '-o', 'src_reg.nii',
        '-x', interp])
    sct.printv('\nApply transfo dest --> source...', verbose)
    sct_apply_transfo.main(args=[
        '-i', 'dest.nii',
        '-d', 'src.nii',
        '-w', 'warp_dest2src.nii.gz',
        '-o', 'dest_reg.nii',
        '-x', interp])

    # come back
    os.chdir(curdir)

    # Generate output files
    sct.printv('\nGenerate output files...', verbose)
    # generate: src_reg
    fname_src2dest = sct.generate_output_file(os.path.join(path_tmp, "src_reg.nii"),
                                              os.path.join(path_out, file_out + ext_out), verbose)
    # generate: forward warping field
    if fname_output_warp == '':
        fname_output_warp = os.path.join(path_out, 'warp_' + file_src + '2' + file_dest + '.nii.gz')
    sct.generate_output_file(os.path.join(path_tmp, "warp_src2dest.nii.gz"), fname_output_warp, verbose)
    if generate_warpinv:
        # generate: dest_reg
        fname_dest2src = sct.generate_output_file(os.path.join(path_tmp, "dest_reg.nii"),
                                                  os.path.join(path_out, file_out_inv + ext_dest), verbose)
        # generate: inverse warping field
        sct.generate_output_file(os.path.join(path_tmp, "warp_dest2src.nii.gz"),
                                 os.path.join(path_out, 'warp_' + file_dest + '2' + file_src + '.nii.gz'), verbose)

    # Delete temporary files
    if remove_temp_files:
        sct.printv('\nRemove temporary files...', verbose)
        sct.rmtree(path_tmp, verbose=verbose)

    # display elapsed time
    elapsed_time = time.time() - start_time
    sct.printv('\nFinished! Elapsed time: ' + str(int(np.round(elapsed_time))) + 's', verbose)

    if path_qc is not None:
        if fname_dest_seg:
            generate_qc(fname_src2dest, fname_in2=fname_dest, fname_seg=fname_dest_seg, args=args,
                        path_qc=os.path.abspath(path_qc), dataset=qc_dataset, subject=qc_subject,
                        process='sct_register_multimodal')
        else:
            sct.printv('WARNING: Cannot generate QC because it requires destination segmentation.', 1, 'warning')

    if generate_warpinv:
        sct.display_viewer_syntax([fname_src, fname_dest2src], verbose=verbose)
    sct.display_viewer_syntax([fname_dest, fname_src2dest], verbose=verbose)


# register images
# ==========================================================================================
def register(src, dest, paramreg, param, i_step_str):
    # initiate default parameters of antsRegistration transformation
    ants_registration_params = {'rigid': '', 'affine': '', 'compositeaffine': '', 'similarity': '', 'translation': '',
                                'bspline': ',10', 'gaussiandisplacementfield': ',3,0',
                                'bsplinedisplacementfield': ',5,10', 'syn': ',3,0', 'bsplinesyn': ',1,3'}
    output = ''  # default output if problem

    if paramreg.steps[i_step_str].algo == "centermassrot" and (paramreg.steps[i_step_str].rot_method == 'auto' or paramreg.steps[i_step_str].rot_method == 'hog'):
        src_im = src[0]  # user is expected to input images to src and dest
        dest_im = dest[0]
        src_seg = src[1]
        dest_seg = dest[1]
        del src
        del dest  # to be sure it is not missused later


    # display arguments
    sct.printv('Registration parameters:', param.verbose)
    sct.printv('  type ........... ' + paramreg.steps[i_step_str].type, param.verbose)
    sct.printv('  algo ........... ' + paramreg.steps[i_step_str].algo, param.verbose)
    sct.printv('  slicewise ...... ' + paramreg.steps[i_step_str].slicewise, param.verbose)
    sct.printv('  metric ......... ' + paramreg.steps[i_step_str].metric, param.verbose)
    sct.printv('  iter ........... ' + paramreg.steps[i_step_str].iter, param.verbose)
    sct.printv('  smooth ......... ' + paramreg.steps[i_step_str].smooth, param.verbose)
    sct.printv('  laplacian ...... ' + paramreg.steps[i_step_str].laplacian, param.verbose)
    sct.printv('  shrink ......... ' + paramreg.steps[i_step_str].shrink, param.verbose)
    sct.printv('  gradStep ....... ' + paramreg.steps[i_step_str].gradStep, param.verbose)
    sct.printv('  deformation .... ' + paramreg.steps[i_step_str].deformation, param.verbose)
    sct.printv('  init ........... ' + paramreg.steps[i_step_str].init, param.verbose)
    sct.printv('  poly ........... ' + paramreg.steps[i_step_str].poly, param.verbose)
    sct.printv('  filter_size .... ' + paramreg.steps[i_step_str].filter_size, param.verbose)
    sct.printv('  dof ............ ' + paramreg.steps[i_step_str].dof, param.verbose)
    sct.printv('  smoothWarpXY ... ' + paramreg.steps[i_step_str].smoothWarpXY, param.verbose)
    sct.printv('  rot_method ..... ' + paramreg.steps[i_step_str].rot_method, param.verbose)

    # set metricSize
    if paramreg.steps[i_step_str].metric == 'MI':
        metricSize = '32'  # corresponds to number of bins
    else:
        metricSize = '4'  # corresponds to radius (for CC, MeanSquares...)

    # set masking
    if param.fname_mask:
        fname_mask = 'mask.nii.gz'
        masking = ['-x', 'mask.nii.gz']
    else:
        fname_mask = ''
        masking = []

    if paramreg.steps[i_step_str].algo == 'slicereg':
        # check if user used type=label
        if paramreg.steps[i_step_str].type == 'label':
            sct.printv('\nERROR: this algo is not compatible with type=label. Please use type=im or type=seg', 1,
                       'error')
        else:
            # Find the min (and max) z-slice index below which (and above which) slices only have voxels below a given
            # threshold.
            list_fname = [src, dest]
            if not masking == []:
                list_fname.append(fname_mask)
            zmin_global, zmax_global = 0, 99999  # this is assuming that typical image has less slice than 99999
            for fname in list_fname:
                im = Image(fname)
                zmin, zmax = msct_image.find_zmin_zmax(im, threshold=0.1)
                if zmin > zmin_global:
                    zmin_global = zmin
                if zmax < zmax_global:
                    zmax_global = zmax
            # crop images (see issue #293)
            src_crop = sct.add_suffix(src, '_crop')
            msct_image.spatial_crop(Image(src), dict(((2, (zmin_global, zmax_global)),))).save(src_crop)
            dest_crop = sct.add_suffix(dest, '_crop')
            msct_image.spatial_crop(Image(dest), dict(((2, (zmin_global, zmax_global)),))).save(dest_crop)
            # update variables
            src = src_crop
            dest = dest_crop
            scr_regStep = sct.add_suffix(src, '_regStep' + i_step_str)
            # estimate transfo
            # TODO fixup isct_ants* parsers
            cmd = ['isct_antsSliceRegularizedRegistration',
                   '-t', 'Translation[' + paramreg.steps[i_step_str].gradStep + ']',
                   '-m',
                   paramreg.steps[i_step_str].metric + '[' + dest + ',' + src + ',1,' + metricSize + ',Regular,0.2]',
                   '-p', paramreg.steps[i_step_str].poly,
                   '-i', paramreg.steps[i_step_str].iter,
                   '-f', paramreg.steps[i_step_str].shrink,
                   '-s', paramreg.steps[i_step_str].smooth,
                   '-v', '1',  # verbose (verbose=2 does not exist, so we force it to 1)
                   '-o', '[step' + i_step_str + ',' + scr_regStep + ']',  # here the warp name is stage10 because
                   # antsSliceReg add "Warp"
                   ] + masking
            warp_forward_out = 'step' + i_step_str + 'Warp.nii.gz'
            warp_inverse_out = 'step' + i_step_str + 'InverseWarp.nii.gz'
            # run command
            status, output = sct.run(cmd, param.verbose, is_sct_binary=True)

    # ANTS 3d
    elif paramreg.steps[i_step_str].algo.lower() in ants_registration_params \
            and paramreg.steps[i_step_str].slicewise == '0':
        # make sure type!=label. If type==label, this will be addressed later in the code.
        if not paramreg.steps[i_step_str].type == 'label':
            # Pad the destination image (because ants doesn't deform the extremities)
            # N.B. no need to pad if iter = 0
            if not paramreg.steps[i_step_str].iter == '0':
                dest_pad = sct.add_suffix(dest, '_pad')
                sct.run(['sct_image', '-i', dest, '-o', dest_pad, '-pad', '0,0,' + str(param.padding)])
                dest = dest_pad
            # apply Laplacian filter
            if not paramreg.steps[i_step_str].laplacian == '0':
                sct.printv('\nApply Laplacian filter', param.verbose)
                sct.run(['sct_maths', '-i', src, '-laplacian', paramreg.steps[i_step_str].laplacian + ','
                         + paramreg.steps[i_step_str].laplacian + ',0', '-o', sct.add_suffix(src, '_laplacian')])
                sct.run(['sct_maths', '-i', dest, '-laplacian', paramreg.steps[i_step_str].laplacian + ','
                         + paramreg.steps[i_step_str].laplacian + ',0', '-o', sct.add_suffix(dest, '_laplacian')])
                src = sct.add_suffix(src, '_laplacian')
                dest = sct.add_suffix(dest, '_laplacian')
            # Estimate transformation
            sct.printv('\nEstimate transformation', param.verbose)
            scr_regStep = sct.add_suffix(src, '_regStep' + i_step_str)
            # TODO fixup isct_ants* parsers
            cmd = ['isct_antsRegistration',
                   '--dimensionality', '3',
                   '--transform', paramreg.steps[i_step_str].algo + '[' + paramreg.steps[i_step_str].gradStep
                   + ants_registration_params[paramreg.steps[i_step_str].algo.lower()] + ']',
                   '--metric', paramreg.steps[i_step_str].metric + '[' + dest + ',' + src + ',1,' + metricSize + ']',
                   '--convergence', paramreg.steps[i_step_str].iter,
                   '--shrink-factors', paramreg.steps[i_step_str].shrink,
                   '--smoothing-sigmas', paramreg.steps[i_step_str].smooth + 'mm',
                   '--restrict-deformation', paramreg.steps[i_step_str].deformation,
                   '--output', '[step' + i_step_str + ',' + scr_regStep + ']',
                   '--interpolation', 'BSpline[3]',
                   '--verbose', '1',
                   ] + masking
            # add init translation
            if not paramreg.steps[i_step_str].init == '':
                init_dict = {'geometric': '0', 'centermass': '1', 'origin': '2'}
                cmd += ['-r', '[' + dest + ',' + src + ',' + init_dict[paramreg.steps[i_step_str].init] + ']']
            # run command
            status, output = sct.run(cmd, param.verbose, is_sct_binary=True)
            # get appropriate file name for transformation
            if paramreg.steps[i_step_str].algo in ['rigid', 'affine', 'translation']:
                warp_forward_out = 'step' + i_step_str + '0GenericAffine.mat'
                warp_inverse_out = '-step' + i_step_str + '0GenericAffine.mat'
            else:
                warp_forward_out = 'step' + i_step_str + '0Warp.nii.gz'
                warp_inverse_out = 'step' + i_step_str + '0InverseWarp.nii.gz'

    # ANTS 2d
    elif paramreg.steps[i_step_str].algo.lower() in ants_registration_params \
            and paramreg.steps[i_step_str].slicewise == '1':
        # make sure type!=label. If type==label, this will be addressed later in the code.
        if not paramreg.steps[i_step_str].type == 'label':
            from msct_register import register_slicewise
            # if shrink!=1, force it to be 1 (otherwise, it generates a wrong 3d warping field). TODO: fix that!
            if not paramreg.steps[i_step_str].shrink == '1':
                sct.printv('\nWARNING: when using slicewise with SyN or BSplineSyN, shrink factor needs to be one. '
                           'Forcing shrink=1.', 1, 'warning')
                paramreg.steps[i_step_str].shrink = '1'
            warp_forward_out = 'step' + i_step_str + 'Warp.nii.gz'
            warp_inverse_out = 'step' + i_step_str + 'InverseWarp.nii.gz'
            register_slicewise(src,
                               dest,
                               paramreg=paramreg.steps[i_step_str],
                               fname_mask=fname_mask,
                               warp_forward_out=warp_forward_out,
                               warp_inverse_out=warp_inverse_out,
                               ants_registration_params=ants_registration_params,
                               remove_temp_files=param.remove_temp_files,
                               verbose=param.verbose)

    # slice-wise transfo
    elif paramreg.steps[i_step_str].algo in ['centermass', 'centermassrot', 'columnwise']:
        # if type=label, exit with error
        if paramreg.steps[i_step_str].type == 'label':
            sct.printv('\nERROR: this algo is not compatible with type=label. Please use type=im or type=seg', 1,
                       'error')
        # check if user provided a mask-- if so, inform it will be ignored
        if not fname_mask == '':
            sct.printv('\nWARNING: algo ' + paramreg.steps[i_step_str].algo + ' will ignore the provided mask.\n', 1,
                       'warning')
        # smooth data
        if not paramreg.steps[i_step_str].smooth == '0':
            sct.printv('\nSmooth data', param.verbose)
            if paramreg.steps[i_step_str].rot_method == 'pca':
                sct.run(['sct_maths', '-i', src, '-smooth', paramreg.steps[i_step_str].smooth + ','
                         + paramreg.steps[i_step_str].smooth + ',0', '-o', sct.add_suffix(src, '_smooth')])
                sct.run(['sct_maths', '-i', dest, '-smooth', paramreg.steps[i_step_str].smooth + ','
                         + paramreg.steps[i_step_str].smooth + ',0', '-o', sct.add_suffix(dest, '_smooth')])
                src = sct.add_suffix(src, '_smooth')
                dest = sct.add_suffix(dest, '_smooth')
            else:
                sct.run(['sct_maths', '-i', src_im, '-smooth', paramreg.steps[i_step_str].smooth + ','
                         + paramreg.steps[i_step_str].smooth + ',0', '-o', sct.add_suffix(src_im, '_smooth')])
                sct.run(['sct_maths', '-i', src_seg, '-smooth', paramreg.steps[i_step_str].smooth + ','
                         + paramreg.steps[i_step_str].smooth + ',0', '-o', sct.add_suffix(src_seg, '_smooth')])
                sct.run(['sct_maths', '-i', dest_im, '-smooth', paramreg.steps[i_step_str].smooth + ','
                         + paramreg.steps[i_step_str].smooth + ',0', '-o', sct.add_suffix(dest_im, '_smooth')])
                sct.run(['sct_maths', '-i', dest_seg, '-smooth', paramreg.steps[i_step_str].smooth + ','
                         + paramreg.steps[i_step_str].smooth + ',0', '-o', sct.add_suffix(dest_seg, '_smooth')])
                src_im = sct.add_suffix(src_im, '_smooth')
                dest_im = sct.add_suffix(dest_im, '_smooth')
                src_seg = sct.add_suffix(src_seg, '_smooth')
                dest_seg = sct.add_suffix(dest_seg, '_smooth')
        from msct_register import register_slicewise
        warp_forward_out = 'step' + i_step_str + 'Warp.nii.gz'
        warp_inverse_out = 'step' + i_step_str + 'InverseWarp.nii.gz'
        if paramreg.steps[i_step_str].rot_method == 'pca':  # because pca is the default choice, also includes no rotation
            register_slicewise(src,
                           dest,
                           paramreg=paramreg.steps[i_step_str],
                           fname_mask=fname_mask,
                           warp_forward_out=warp_forward_out,
                           warp_inverse_out=warp_inverse_out,
                           ants_registration_params=ants_registration_params,
                           remove_temp_files=param.remove_temp_files,
                           verbose=param.verbose)
        elif paramreg.steps[i_step_str].rot_method == 'auto' or paramreg.steps[i_step_str].rot_method == 'hog':  # im_seg case
            register_slicewise([src_im, src_seg],
                           [dest_im, dest_seg],
                           paramreg=paramreg.steps[i_step_str],
                           fname_mask=fname_mask,
                           warp_forward_out=warp_forward_out,
                           warp_inverse_out=warp_inverse_out,
                           ants_registration_params=ants_registration_params,
                           path_qc=param.path_qc,
                           remove_temp_files=param.remove_temp_files,
                           verbose=param.verbose)
        else:
            raise ValueError("rot_method " + paramreg.steps[i_step_str].rot_method + " does not exist")


    else:
        sct.printv('\nERROR: algo ' + paramreg.steps[i_step_str].algo + ' does not exist. Exit program\n', 1, 'error')

    # landmark-based registration
    if paramreg.steps[i_step_str].type in ['label']:
        # check if user specified ilabel and dlabel
        # TODO
        warp_forward_out = 'step' + i_step_str + '0GenericAffine.txt'
        warp_inverse_out = '-step' + i_step_str + '0GenericAffine.txt'
        from msct_register_landmarks import register_landmarks
        register_landmarks(src,
                           dest,
                           paramreg.steps[i_step_str].dof,
                           fname_affine=warp_forward_out,
                           verbose=param.verbose)

    if not os.path.isfile(warp_forward_out):
        # no forward warping field for rigid and affine
        sct.printv('\nERROR: file ' + warp_forward_out + ' doesn\'t exist (or is not a file).\n' + output +
                   '\nERROR: ANTs failed. Exit program.\n', 1, 'error')
    elif not os.path.isfile(warp_inverse_out) and \
            paramreg.steps[i_step_str].algo not in ['rigid', 'affine', 'translation'] and \
            paramreg.steps[i_step_str].type not in ['label']:
        # no inverse warping field for rigid and affine
        sct.printv('\nERROR: file ' + warp_inverse_out + ' doesn\'t exist (or is not a file).\n' + output +
                   '\nERROR: ANTs failed. Exit program.\n', 1, 'error')
    else:
        # rename warping fields
        if (paramreg.steps[i_step_str].algo.lower() in ['rigid', 'affine', 'translation'] and
                paramreg.steps[i_step_str].slicewise == '0'):
            # if ANTs is used with affine/rigid --> outputs .mat file
            warp_forward = 'warp_forward_' + i_step_str + '.mat'
            os.rename(warp_forward_out, warp_forward)
            warp_inverse = '-warp_forward_' + i_step_str + '.mat'
        elif paramreg.steps[i_step_str].type in ['label']:
            # if label-based registration is used --> outputs .txt file
            warp_forward = 'warp_forward_' + i_step_str + '.txt'
            os.rename(warp_forward_out, warp_forward)
            warp_inverse = '-warp_forward_' + i_step_str + '.txt'
        else:
            warp_forward = 'warp_forward_' + i_step_str + '.nii.gz'
            warp_inverse = 'warp_inverse_' + i_step_str + '.nii.gz'
            os.rename(warp_forward_out, warp_forward)
            os.rename(warp_inverse_out, warp_inverse)

    return warp_forward, warp_inverse


# START PROGRAM
# ==========================================================================================
if __name__ == "__main__":
    sct.init_sct()
    # call main function
    main()

# Convert deformation field to 4D volume (readable by fslview)
# DONE: clean code below-- right now it does not work
# ===========
# if convertDeformation:
#    sct.printv('\nConvert deformation field...'))
#    cmd = 'sct_image -i tmp.regWarp.nii -mcs  -o tmp.regWarp.nii'
#    sct.printv(">> "+cmd))
#    os.system(cmd)
#    cmd = 'fslmerge -t '+os.path.join(path_out, 'warp_comp.nii') + ' tmp.regWarp_x.nii tmp.regWarp_y.nii
# tmp.regWarp_z.nii'
#    sct.printv(">> "+cmd))
#    os.system(cmd)
# ===========<|MERGE_RESOLUTION|>--- conflicted
+++ resolved
@@ -44,10 +44,7 @@
 import sct_utils as sct
 from msct_parser import Parser
 import sct_apply_transfo
-<<<<<<< HEAD
-=======
 import sct_concat_transfo
->>>>>>> 8d9316bf
 
 
 def get_parser(paramreg=None):
