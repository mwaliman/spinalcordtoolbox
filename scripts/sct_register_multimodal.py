#!/usr/bin/env python
#########################################################################################
# Register a volume (e.g., EPI from fMRI or DTI scan) to an anatomical image.
#
# See Usage() below for more information.
#
# ---------------------------------------------------------------------------------------
# Copyright (c) 2013 Polytechnique Montreal <www.neuro.polymtl.ca>
# Author: Julien Cohen-Adad
# Modified: 2014-06-03
#
# About the license: see the file LICENSE.TXT
#########################################################################################

# TODO: add flag -owarpinv
# TODO: if user specified -param, then ignore the default paramreg
# TODO: check syn with shrink=4
# TODO: output name file for warp using "src" and "dest" file name, i.e. warp_filesrc2filedest.nii.gz
# TODO: testing script for all cases
# TODO: add following feature:
# -r of isct_antsRegistration at the initial step (step 0).
# -r [' dest ',' src ',0] --> align the geometric center of the two images
# -r [' dest ',' src ',1] --> align the maximum intensities of the two images I use that quite often...
# TODO: output reg for ants2d and centermass (2016-02-25)

# Note for the developer: DO NOT use --collapse-output-transforms 1, otherwise inverse warping field is not output

# TODO: make three possibilities:
# - one-step registration, using only image registration (by sliceReg or antsRegistration)
# - two-step registration, using first segmentation-based registration (based on sliceReg or antsRegistration) and
# second the image registration (and allow the choice of algo, metric, etc.)
# - two-step registration, using only segmentation-based registration

from __future__ import division, absolute_import

import sys, io, os, time, shutil

import numpy as np

import sct_utils as sct
from msct_parser import Parser
import spinalcordtoolbox.image as msct_image
from spinalcordtoolbox.image import Image
from spinalcordtoolbox.reports.qc import generate_qc


def get_parser(paramreg=None):
    # Initialize the parser

    if paramreg is None:
        step0 = Paramreg(step='0', type='im', algo='syn', metric='MI', iter='0', shrink='1', smooth='0', gradStep='0.5',
                         slicewise='0', dof='Tx_Ty_Tz_Rx_Ry_Rz')  # only used to put src into dest space
        step1 = Paramreg(step='1', type='im')
        paramreg = ParamregMultiStep([step0, step1])

    parser = Parser(__file__)
    parser.usage.set_description('This program co-registers two 3D volumes. The deformation is non-rigid and is '
                                 'constrained along Z direction (i.e., axial plane). Hence, this function assumes '
                                 'that orientation of the destination image is axial (RPI). If you need to register '
                                 'two volumes with large deformations and/or different contrasts, it is recommended to '
                                 'input spinal cord segmentations (binary mask) in order to achieve maximum robustness.'
                                 ' The program outputs a warping field that can be used to register other images to the'
                                 ' destination image. To apply the warping field to another image, use '
                                 'sct_apply_transfo')
    parser.add_option(name="-i",
                      type_value="file",
                      description="Image source.",
                      mandatory=True,
                      example="src.nii.gz")
    parser.add_option(name="-d",
                      type_value="file",
                      description="Image destination.",
                      mandatory=True,
                      example="dest.nii.gz")
    parser.add_option(name="-iseg",
                      type_value="file",
                      description="Segmentation source.",
                      mandatory=False,
                      example="src_seg.nii.gz")
    parser.add_option(name="-dseg",
                      type_value="file",
                      description="Segmentation destination.",
                      mandatory=False,
                      example="dest_seg.nii.gz")
    parser.add_option(name="-ilabel",
                      type_value="file",
                      description="Labels source.",
                      mandatory=False)
    parser.add_option(name="-dlabel",
                      type_value="file",
                      description="Labels destination.",
                      mandatory=False)
    parser.add_option(name='-initwarp',
                      type_value='file',
                      description='Initial warping field to apply to the source image.',
                      mandatory=False)
    parser.add_option(name='-initwarpinv',
                      type_value='file',
                      description='Initial inverse warping field to apply to the destination image (only use if you wish to generate the dest->src warping field).',
                      mandatory=False)
    parser.add_option(name="-m",
                      type_value="file",
                      description="Mask that can be created with sct_create_mask to improve accuracy over region of interest. "
                                  "This mask will be used on the destination image.",
                      mandatory=False,
                      example="mask.nii.gz")
    parser.add_option(name="-o",
                      type_value="file_output",
                      description="Name of output file.",
                      mandatory=False,
                      example="src_reg.nii.gz")
    parser.add_option(name='-owarp',
                      type_value="file_output",
                      description="Name of output forward warping field.",
                      mandatory=False)
    parser.add_option(name="-param",
                      type_value=[[':'], 'str'],
                      description="Parameters for registration. Separate arguments with \",\". Separate steps with \":\".\n"
                                  "step: <int> Step number (starts at 1, except for type=label).\n"
                                  "type: {im,seg,label} type of data used for registration. Use type=label only at step=0.\n"
                                  "algo: Default=" + paramreg.steps['1'].algo + "\n"
                                                                                "  translation: translation in X-Y plane (2dof)\n"
                                                                                "  rigid: translation + rotation in X-Y plane (4dof)\n"
                                                                                "  affine: translation + rotation + scaling in X-Y plane (6dof)\n"
                                                                                "  syn: non-linear symmetric normalization\n"
                                                                                "  bsplinesyn: syn regularized with b-splines\n"
                                                                                "  slicereg: regularized translations (see: goo.gl/Sj3ZeU)\n"
                                                                                "  centermass: slicewise center of mass alignment (seg only).\n"
                                                                                "  centermassrot: slicewise center of mass and PCA-based rotation alignment (seg only)\n"
                                                                                "  columnwise: R-L scaling followed by A-P columnwise alignment (seg only).\n"
                                                                                "slicewise: <int> Slice-by-slice 2d transformation. Default=" +
                                  paramreg.steps['1'].slicewise + "\n"
                                                                  "metric: {CC,MI,MeanSquares}. Default=" +
                                  paramreg.steps['1'].metric + "\n"
                                                               "iter: <int> Number of iterations. Default=" +
                                  paramreg.steps['1'].iter + "\n"
                                                             "shrink: <int> Shrink factor (only for syn/bsplinesyn). Default=" +
                                  paramreg.steps['1'].shrink + "\n"
                                                               "smooth: <int> Smooth factor (in mm). Note: if algo={centermassrot,columnwise} the smoothing kernel is: SxSx0. Otherwise it is SxSxS. Default=" +
                                  paramreg.steps['1'].smooth + "\n"
                                                               "laplacian: <int> Laplacian filter. Default=" +
                                  paramreg.steps['1'].laplacian + "\n"
                                                                  "gradStep: <float> Gradient step. Default=" +
                                  paramreg.steps['1'].gradStep + "\n"
                                                                 "deformation: ?x?x?: Restrict deformation (for ANTs algo). Replace ? by 0 (no deformation) or 1 (deformation). Default=" +
                                  paramreg.steps['1'].deformation + "\n"
                                                                    "init: Initial translation alignment based on:\n"
                                                                    "  geometric: Geometric center of images\n"
                                                                    "  centermass: Center of mass of images\n"
                                                                    "  origin: Physical origin of images\n"
                                                                    "poly: <int> Polynomial degree of regularization (only for algo=slicereg,centermassrot). Default=" +
                                  paramreg.steps['1'].poly + "\n"
                                                             "smoothWarpXY: <int> Smooth XY warping field (only for algo=columnwize). Default=" +
                                  paramreg.steps['1'].smoothWarpXY + "\n"
                                                                     "pca_eigenratio_th: <int> Min ratio between the two eigenvalues for PCA-based angular adjustment (only for algo=centermassrot and rot_method=pca). Default=" +
                                  paramreg.steps['1'].pca_eigenratio_th + "\n"
                                                                          "dof: <str> Degree of freedom for type=label. Separate with '_'. Default=" +
                                  paramreg.steps['0'].dof + "\n" +
                                  paramreg.steps['1'].rot_method + "\n"
                                                                    "rot_method : rotation method to be used if algo=centermassrot is used, can take the value {pca,hog}",
                      mandatory=False,
                      example="step=1,type=seg,algo=slicereg,metric=MeanSquares:step=2,type=im,algo=syn,metric=MI,iter=5,shrink=2")
    parser.add_option(name="-identity",
                      type_value="multiple_choice",
                      description="just put source into destination (no optimization).",
                      mandatory=False,
                      default_value='0',
                      example=['0', '1'])
    parser.add_option(name="-z",
                      type_value="int",
                      description="""size of z-padding to enable deformation at edges when using SyN.""",
                      mandatory=False,
                      default_value=Param().padding)
    parser.add_option(name="-x",
                      type_value="multiple_choice",
                      description="""Final interpolation.""",
                      mandatory=False,
                      default_value='linear',
                      example=['nn', 'linear', 'spline'])
    parser.add_option(name="-ofolder",
                      type_value="folder_creation",
                      description="Output folder",
                      mandatory=False,
                      example='reg_results/')
    parser.add_option(name="-igt",
                      type_value="image_nifti",
                      description="File name of ground-truth registered data (nifti).",
                      mandatory=False)
    parser.add_option(name='-qc',
                      type_value='folder_creation',
                      description='The path where the quality control generated content will be saved',
                      default_value=None)
    parser.add_option(name='-qc-dataset',
                      type_value='str',
                      description='If provided, this string will be mentioned in the QC report as the dataset the process was run on',
                      )
    parser.add_option(name='-qc-subject',
                      type_value='str',
                      description='If provided, this string will be mentioned in the QC report as the subject the process was run on',
                      )
    parser.add_option(name="-r",
                      type_value="multiple_choice",
                      description="""Remove temporary files.""",
                      mandatory=False,
                      default_value='1',
                      example=['0', '1'])
    parser.add_option(name="-v",
                      type_value="multiple_choice",
                      description="""Verbose.""",
                      mandatory=False,
                      default_value='1',
                      example=['0', '1', '2'])

    return parser


# DEFAULT PARAMETERS

class Param:
    # The constructor
    def __init__(self):
        self.debug = 0
        self.outSuffix = "_reg"
        self.padding = 5


# Parameters for registration
class Paramreg(object):
    def __init__(self, step=None, type=None, algo='syn', metric='MeanSquares', iter='10', shrink='1', smooth='0',
                 gradStep='0.5', deformation='1x1x0', init='', poly='5', slicewise='0', laplacian='0',
                 dof='Tx_Ty_Tz_Rx_Ry_Rz', smoothWarpXY='2', pca_eigenratio_th='1.6', rot_method='PCA'):
        self.step = step
        self.type = type
        self.algo = algo
        self.metric = metric
        self.iter = iter
        self.shrink = shrink
        self.smooth = smooth
        self.laplacian = laplacian
        self.gradStep = gradStep
        self.deformation = deformation
        self.slicewise = slicewise
        self.init = init
        self.poly = poly  # only for algo=slicereg
        self.dof = dof  # only for type=label
        self.smoothWarpXY = smoothWarpXY  # only for algo=columnwise
        self.pca_eigenratio_th = pca_eigenratio_th  # only for algo=centermassrot
        self.rot_method = rot_method

        # list of possible values for self.type
        self.type_list = ['im', 'seg', 'label', 'im_seg']

    # update constructor with user's parameters
    def update(self, paramreg_user):
        list_objects = paramreg_user.split(',')
        for object in list_objects:
            if len(object) < 2:
                sct.printv('Please check parameter -param (usage changed from previous version)', 1, type='error')
            obj = object.split('=')
            setattr(self, obj[0], obj[1])


class ParamregMultiStep:
    '''
    This class contains a dictionary with the params of multiple steps
    '''

    def __init__(self, listParam=[]):
        self.steps = dict()
        for stepParam in listParam:
            if isinstance(stepParam, Paramreg):
                self.steps[stepParam.step] = stepParam
            else:
                self.addStep(stepParam)

    def addStep(self, stepParam):
        # this function checks if the step is already present. If it is present, it must update it. If it is not, it
        # must add it.
        param_reg = Paramreg()
        param_reg.update(stepParam)
        # parameters must contain 'step'
        if param_reg.step is None:
            sct.printv("ERROR: parameters must contain 'step'", 1, 'error')
        else:
            if param_reg.step in self.steps:
                self.steps[param_reg.step].update(stepParam)
            else:
                self.steps[param_reg.step] = param_reg
        # parameters must contain 'type'
        if int(param_reg.step) != 0 and param_reg.type not in param_reg.type_list:
            sct.printv("ERROR: parameters must contain a type, either 'im' or 'seg'", 1, 'error')


# MAIN
# ==========================================================================================
def main(args=None):
    if args is None:
        args = sys.argv[1:]

    # initialize parameters
    param = Param()

    # Initialization
    fname_output = ''
    path_out = ''
    fname_src_seg = ''
    fname_dest_seg = ''
    fname_src_label = ''
    fname_dest_label = ''
    generate_warpinv = 1

    start_time = time.time()

    # get default registration parameters
    # step1 = Paramreg(step='1', type='im', algo='syn', metric='MI', iter='5', shrink='1', smooth='0', gradStep='0.5')
    step0 = Paramreg(step='0', type='im', algo='syn', metric='MI', iter='0', shrink='1', smooth='0', gradStep='0.5',
                     slicewise='0', dof='Tx_Ty_Tz_Rx_Ry_Rz')  # only used to put src into dest space
    step1 = Paramreg(step='1', type='im')
    paramreg = ParamregMultiStep([step0, step1])

    parser = get_parser(paramreg=paramreg)

    arguments = parser.parse(args)

    # get arguments
    fname_src = arguments['-i']
    fname_dest = arguments['-d']
    if '-iseg' in arguments:
        fname_src_seg = arguments['-iseg']
    if '-dseg' in arguments:
        fname_dest_seg = arguments['-dseg']
    if '-ilabel' in arguments:
        fname_src_label = arguments['-ilabel']
    if '-dlabel' in arguments:
        fname_dest_label = arguments['-dlabel']
    if '-o' in arguments:
        fname_output = arguments['-o']
    if '-ofolder' in arguments:
        path_out = arguments['-ofolder']
    if '-owarp' in arguments:
        fname_output_warp = arguments['-owarp']
    else:
        fname_output_warp = ''
    if '-initwarp' in arguments:
        fname_initwarp = os.path.abspath(arguments['-initwarp'])
    else:
        fname_initwarp = ''
    if '-initwarpinv' in arguments:
        fname_initwarpinv = os.path.abspath(arguments['-initwarpinv'])
    else:
        fname_initwarpinv = ''
    if '-m' in arguments:
        fname_mask = arguments['-m']
    else:
        fname_mask = ''
    padding = arguments['-z']
    if "-param" in arguments:
        paramreg_user = arguments['-param']
        # update registration parameters
        for paramStep in paramreg_user:
            paramreg.addStep(paramStep)
    path_qc = arguments.get("-qc", None)
    qc_dataset = arguments.get("-qc-dataset", None)
    qc_subject = arguments.get("-qc-subject", None)

    identity = int(arguments['-identity'])
    interp = arguments['-x']
    remove_temp_files = int(arguments['-r'])
    verbose = int(arguments.get('-v'))
    sct.init_sct(log_level=verbose, update=True)  # Update log level

    # sct.printv(arguments)
    sct.printv('\nInput parameters:')
    sct.printv('  Source .............. ' + fname_src)
    sct.printv('  Destination ......... ' + fname_dest)
    sct.printv('  Init transfo ........ ' + fname_initwarp)
    sct.printv('  Mask ................ ' + fname_mask)
    sct.printv('  Output name ......... ' + fname_output)
    # sct.printv('  Algorithm ........... '+paramreg.algo)
    # sct.printv('  Number of iterations  '+paramreg.iter)
    # sct.printv('  Metric .............. '+paramreg.metric)
    sct.printv('  Remove temp files ... ' + str(remove_temp_files))
    sct.printv('  Verbose ............. ' + str(verbose))

    # update param
    param.verbose = verbose
    param.padding = padding
    param.fname_mask = fname_mask
    param.remove_temp_files = remove_temp_files

    # Get if input is 3D
    sct.printv('\nCheck if input data are 3D...', verbose)
    sct.check_if_3d(fname_src)
    sct.check_if_3d(fname_dest)

    # Check if user selected type=seg, but did not input segmentation data
    if 'paramreg_user' in locals():
        if True in ['type=seg' in paramreg_user[i] for i in range(len(paramreg_user))]:
            if fname_src_seg == '' or fname_dest_seg == '':
                sct.printv('\nERROR: if you select type=seg you must specify -iseg and -dseg flags.\n', 1, 'error')

    # Extract path, file and extension
    path_src, file_src, ext_src = sct.extract_fname(fname_src)
    path_dest, file_dest, ext_dest = sct.extract_fname(fname_dest)

    # check if source and destination images have the same name (related to issue #373)
    # If so, change names to avoid conflict of result files and warns the user
    suffix_src, suffix_dest = '_reg', '_reg'
    if file_src == file_dest:
        suffix_src, suffix_dest = '_src_reg', '_dest_reg'

    # define output folder and file name
    if fname_output == '':
        path_out = '' if not path_out else path_out  # output in user's current directory
        file_out = file_src + suffix_src
        file_out_inv = file_dest + suffix_dest
        ext_out = ext_src
    else:
        path, file_out, ext_out = sct.extract_fname(fname_output)
        path_out = path if not path_out else path_out
        file_out_inv = file_out + '_inv'

    # create temporary folder
    path_tmp = sct.tmp_create()

    sct.printv('\nCopying input data to tmp folder and convert to nii...', verbose)
    Image(fname_src).save(os.path.join(path_tmp, "src.nii"))
    Image(fname_dest).save(os.path.join(path_tmp, "dest.nii"))

    if fname_src_seg:
        Image(fname_src_seg).save(os.path.join(path_tmp, "src_seg.nii"))

    if fname_dest_seg:
        Image(fname_dest_seg).save(os.path.join(path_tmp, "dest_seg.nii"))

    if fname_src_label:
        Image(fname_src_label).save(os.path.join(path_tmp, "src_label.nii"))
        Image(fname_dest_label).save(os.path.join(path_tmp, "dest_label.nii"))

    if fname_mask != '':
        Image(fname_mask).save(os.path.join(path_tmp, "mask.nii.gz"))

    # go to tmp folder
    curdir = os.getcwd()
    os.chdir(path_tmp)

    # reorient destination to RPI
    Image('dest.nii').change_orientation("RPI").save('dest_RPI.nii')
    if fname_dest_seg:
        Image('dest_seg.nii').change_orientation("RPI").save('dest_seg_RPI.nii')
    if fname_dest_label:
        Image('dest_label.nii').change_orientation("RPI").save('dest_label_RPI.nii')

    if identity:
        # overwrite paramreg and only do one identity transformation
        step0 = Paramreg(step='0', type='im', algo='syn', metric='MI', iter='0', shrink='1', smooth='0', gradStep='0.5')
        paramreg = ParamregMultiStep([step0])

    # Put source into destination space using header (no estimation -- purely based on header)
    # TODO: Check if necessary to do that
    # TODO: use that as step=0
    # sct.printv('\nPut source into destination space using header...', verbose)
    # sct.run('isct_antsRegistration -d 3 -t Translation[0] -m MI[dest_pad.nii,src.nii,1,16] -c 0 -f 1 -s 0 -o
    # [regAffine,src_regAffine.nii] -n BSpline[3]', verbose)
    # if segmentation, also do it for seg

    # initialize list of warping fields
    warp_forward = []
    warp_inverse = []

    # initial warping is specified, update list of warping fields and skip step=0
    if fname_initwarp:
        sct.printv('\nSkip step=0 and replace with initial transformations: ', param.verbose)
        sct.printv('  ' + fname_initwarp, param.verbose)
        # sct.copy(fname_initwarp, 'warp_forward_0.nii.gz')
        warp_forward = [fname_initwarp]
        start_step = 1
        if fname_initwarpinv:
            warp_inverse = [fname_initwarpinv]
        else:
            sct.printv('\nWARNING: No initial inverse warping field was specified, therefore the inverse warping field '
                       'will NOT be generated.', param.verbose, 'warning')
            generate_warpinv = 0
    else:
        start_step = 0

    # loop across registration steps
    for i_step in range(start_step, len(paramreg.steps)):
        sct.printv('\n--\nESTIMATE TRANSFORMATION FOR STEP #' + str(i_step), param.verbose)
        # identify which is the src and dest
        if paramreg.steps[str(i_step)].type == 'im':
            src = 'src.nii'
            dest = 'dest_RPI.nii'
            interp_step = 'spline'
        elif paramreg.steps[str(i_step)].type == 'seg':
            src = 'src_seg.nii'
            dest = 'dest_seg_RPI.nii'
            interp_step = 'nn'
        elif paramreg.steps[str(i_step)].type == 'label':
            src = 'src_label.nii'
            dest = 'dest_label_RPI.nii'
            interp_step = 'nn'
        else:
            # src = dest = interp_step = None
            sct.printv('ERROR: Wrong image type.', 1, 'error')
        # if step>0, apply warp_forward_concat to the src image to be used
        if i_step > 0:
            sct.printv('\nApply transformation from previous step', param.verbose)
            sct.run(['sct_apply_transfo', '-i', src, '-d', dest, '-w', ','.join(warp_forward), '-o',
                     sct.add_suffix(src, '_reg'), '-x', interp_step], verbose)
            src = sct.add_suffix(src, '_reg')
        # register src --> dest
        warp_forward_out, warp_inverse_out = register(src, dest, paramreg, param, str(i_step))
        warp_forward.append(warp_forward_out)
        warp_inverse.insert(0, warp_inverse_out)

    # Concatenate transformations
    sct.printv('\nConcatenate transformations...', verbose)
    sct.run(['sct_concat_transfo', '-w', ','.join(warp_forward), '-d', 'dest.nii', '-o', 'warp_src2dest.nii.gz'],
            verbose)
    sct.run(['sct_concat_transfo', '-w', ','.join(warp_inverse), '-d', 'src.nii', '-o', 'warp_dest2src.nii.gz'],
            verbose)

    # Apply warping field to src data
    sct.printv('\nApply transfo source --> dest...', verbose)
    sct.run(['sct_apply_transfo', '-i', 'src.nii', '-o', 'src_reg.nii', '-d', 'dest.nii', '-w', 'warp_src2dest.nii.gz',
             '-x', interp], verbose)
    sct.printv('\nApply transfo dest --> source...', verbose)
    sct.run(['sct_apply_transfo', '-i', 'dest.nii', '-o', 'dest_reg.nii', '-d', 'src.nii', '-w', 'warp_dest2src.nii.gz',
             '-x', interp], verbose)

    # come back
    os.chdir(curdir)

    # Generate output files
    sct.printv('\nGenerate output files...', verbose)
    # generate: src_reg
    fname_src2dest = sct.generate_output_file(os.path.join(path_tmp, "src_reg.nii"),
                                              os.path.join(path_out, file_out + ext_out), verbose)
    # generate: forward warping field
    if fname_output_warp == '':
        fname_output_warp = os.path.join(path_out, 'warp_' + file_src + '2' + file_dest + '.nii.gz')
    sct.generate_output_file(os.path.join(path_tmp, "warp_src2dest.nii.gz"), fname_output_warp, verbose)
    if generate_warpinv:
        # generate: dest_reg
        fname_dest2src = sct.generate_output_file(os.path.join(path_tmp, "dest_reg.nii"),
                                                  os.path.join(path_out, file_out_inv + ext_dest), verbose)
        # generate: inverse warping field
        sct.generate_output_file(os.path.join(path_tmp, "warp_dest2src.nii.gz"),
                                 os.path.join(path_out, 'warp_' + file_dest + '2' + file_src + '.nii.gz'), verbose)

    # Delete temporary files
    if remove_temp_files:
        sct.printv('\nRemove temporary files...', verbose)
        sct.rmtree(path_tmp, verbose=verbose)

    # display elapsed time
    elapsed_time = time.time() - start_time
    sct.printv('\nFinished! Elapsed time: ' + str(int(np.round(elapsed_time))) + 's', verbose)

    if path_qc is not None:
        if fname_dest_seg:
            generate_qc(fname_src2dest, fname_in2=fname_dest, fname_seg=fname_dest_seg, args=args,
                        path_qc=os.path.abspath(path_qc), dataset=qc_dataset, subject=qc_subject,
                        process='sct_register_multimodal')
        else:
            sct.printv('WARNING: Cannot generate QC because it requires destination segmentation.', 1, 'warning')

    if generate_warpinv:
        sct.display_viewer_syntax([fname_src, fname_dest2src], verbose=verbose)
    sct.display_viewer_syntax([fname_dest, fname_src2dest], verbose=verbose)


# register images
# ==========================================================================================
def register(src, dest, paramreg, param, i_step_str, src_seg=None, dest_seg=None):
    # initiate default parameters of antsRegistration transformation
    ants_registration_params = {'rigid': '', 'affine': '', 'compositeaffine': '', 'similarity': '', 'translation': '',
                                'bspline': ',10', 'gaussiandisplacementfield': ',3,0',
                                'bsplinedisplacementfield': ',5,10', 'syn': ',3,0', 'bsplinesyn': ',1,3'}
    output = ''  # default output if problem

<<<<<<< HEAD
    if paramreg.steps[i_step_str].type == 'im_seg':
        src_im = src
        dest_im = dest
        del src
        del dest # to be sure it is not missused later
        # normally im_seg only if algo = centermassrot
=======
    if paramreg.steps[i_step_str].algo == "centermassrot" and paramreg.steps[i_step_str].rot_method != 'PCA':
        src_im = src[0]  # user is expected to input images to src and dest
        dest_im = dest[0]
        src_seg = src[1]
        dest_seg = dest[1]
        del src
        del dest  # to be sure it is not missused later
>>>>>>> e50cef5f


    # display arguments
    sct.printv('Registration parameters:', param.verbose)
    sct.printv('  type ........... ' + paramreg.steps[i_step_str].type, param.verbose)
    sct.printv('  algo ........... ' + paramreg.steps[i_step_str].algo, param.verbose)
    sct.printv('  slicewise ...... ' + paramreg.steps[i_step_str].slicewise, param.verbose)
    sct.printv('  metric ......... ' + paramreg.steps[i_step_str].metric, param.verbose)
    sct.printv('  iter ........... ' + paramreg.steps[i_step_str].iter, param.verbose)
    sct.printv('  smooth ......... ' + paramreg.steps[i_step_str].smooth, param.verbose)
    sct.printv('  laplacian ...... ' + paramreg.steps[i_step_str].laplacian, param.verbose)
    sct.printv('  shrink ......... ' + paramreg.steps[i_step_str].shrink, param.verbose)
    sct.printv('  gradStep ....... ' + paramreg.steps[i_step_str].gradStep, param.verbose)
    sct.printv('  deformation .... ' + paramreg.steps[i_step_str].deformation, param.verbose)
    sct.printv('  init ........... ' + paramreg.steps[i_step_str].init, param.verbose)
    sct.printv('  poly ........... ' + paramreg.steps[i_step_str].poly, param.verbose)
    sct.printv('  dof ............ ' + paramreg.steps[i_step_str].dof, param.verbose)
    sct.printv('  smoothWarpXY ... ' + paramreg.steps[i_step_str].smoothWarpXY, param.verbose)
    sct.printv('  rot_method ... ' + paramreg.steps[i_step_str].rot_method, param.verbose)

    # set metricSize
    if paramreg.steps[i_step_str].metric == 'MI':
        metricSize = '32'  # corresponds to number of bins
    else:
        metricSize = '4'  # corresponds to radius (for CC, MeanSquares...)

    # set masking
    if param.fname_mask:
        fname_mask = 'mask.nii.gz'
        masking = ['-x', 'mask.nii.gz']
    else:
        fname_mask = ''
        masking = []

    if paramreg.steps[i_step_str].algo == 'slicereg':
        # check if user used type=label
        if paramreg.steps[i_step_str].type == 'label':
            sct.printv('\nERROR: this algo is not compatible with type=label. Please use type=im or type=seg', 1,
                       'error')
        else:
            # Find the min (and max) z-slice index below which (and above which) slices only have voxels below a given
            # threshold.
            list_fname = [src, dest]
            if not masking == []:
                list_fname.append(fname_mask)
            zmin_global, zmax_global = 0, 99999  # this is assuming that typical image has less slice than 99999
            for fname in list_fname:
                im = Image(fname)
                zmin, zmax = msct_image.find_zmin_zmax(im, threshold=0.1)
                if zmin > zmin_global:
                    zmin_global = zmin
                if zmax < zmax_global:
                    zmax_global = zmax
            # crop images (see issue #293)
            src_crop = sct.add_suffix(src, '_crop')
            msct_image.spatial_crop(Image(src), dict(((2, (zmin_global, zmax_global)),))).save(src_crop)
            dest_crop = sct.add_suffix(dest, '_crop')
            msct_image.spatial_crop(Image(dest), dict(((2, (zmin_global, zmax_global)),))).save(dest_crop)
            # update variables
            src = src_crop
            dest = dest_crop
            scr_regStep = sct.add_suffix(src, '_regStep' + i_step_str)
            # estimate transfo
            # TODO fixup isct_ants* parsers
            cmd = ['isct_antsSliceRegularizedRegistration',
                   '-t', 'Translation[' + paramreg.steps[i_step_str].gradStep + ']',
                   '-m',
                   paramreg.steps[i_step_str].metric + '[' + dest + ',' + src + ',1,' + metricSize + ',Regular,0.2]',
                   '-p', paramreg.steps[i_step_str].poly,
                   '-i', paramreg.steps[i_step_str].iter,
                   '-f', paramreg.steps[i_step_str].shrink,
                   '-s', paramreg.steps[i_step_str].smooth,
                   '-v', '1',  # verbose (verbose=2 does not exist, so we force it to 1)
                   '-o', '[step' + i_step_str + ',' + scr_regStep + ']',  # here the warp name is stage10 because
                   # antsSliceReg add "Warp"
                   ] + masking
            warp_forward_out = 'step' + i_step_str + 'Warp.nii.gz'
            warp_inverse_out = 'step' + i_step_str + 'InverseWarp.nii.gz'
            # run command
            status, output = sct.run(cmd, param.verbose, is_sct_binary=True)

    # ANTS 3d
    elif paramreg.steps[i_step_str].algo.lower() in ants_registration_params \
            and paramreg.steps[i_step_str].slicewise == '0':
        # make sure type!=label. If type==label, this will be addressed later in the code.
        if not paramreg.steps[i_step_str].type == 'label':
            # Pad the destination image (because ants doesn't deform the extremities)
            # N.B. no need to pad if iter = 0
            if not paramreg.steps[i_step_str].iter == '0':
                dest_pad = sct.add_suffix(dest, '_pad')
                sct.run(['sct_image', '-i', dest, '-o', dest_pad, '-pad', '0,0,' + str(param.padding)])
                dest = dest_pad
            # apply Laplacian filter
            if not paramreg.steps[i_step_str].laplacian == '0':
                sct.printv('\nApply Laplacian filter', param.verbose)
                sct.run(['sct_maths', '-i', src, '-laplacian', paramreg.steps[i_step_str].laplacian + ','
                         + paramreg.steps[i_step_str].laplacian + ',0', '-o', sct.add_suffix(src, '_laplacian')])
                sct.run(['sct_maths', '-i', dest, '-laplacian', paramreg.steps[i_step_str].laplacian + ','
                         + paramreg.steps[i_step_str].laplacian + ',0', '-o', sct.add_suffix(dest, '_laplacian')])
                src = sct.add_suffix(src, '_laplacian')
                dest = sct.add_suffix(dest, '_laplacian')
            # Estimate transformation
            sct.printv('\nEstimate transformation', param.verbose)
            scr_regStep = sct.add_suffix(src, '_regStep' + i_step_str)
            # TODO fixup isct_ants* parsers
            cmd = ['isct_antsRegistration',
                   '--dimensionality', '3',
                   '--transform', paramreg.steps[i_step_str].algo + '[' + paramreg.steps[i_step_str].gradStep
                   + ants_registration_params[paramreg.steps[i_step_str].algo.lower()] + ']',
                   '--metric', paramreg.steps[i_step_str].metric + '[' + dest + ',' + src + ',1,' + metricSize + ']',
                   '--convergence', paramreg.steps[i_step_str].iter,
                   '--shrink-factors', paramreg.steps[i_step_str].shrink,
                   '--smoothing-sigmas', paramreg.steps[i_step_str].smooth + 'mm',
                   '--restrict-deformation', paramreg.steps[i_step_str].deformation,
                   '--output', '[step' + i_step_str + ',' + scr_regStep + ']',
                   '--interpolation', 'BSpline[3]',
                   '--verbose', '1',
                   ] + masking
            # add init translation
            if not paramreg.steps[i_step_str].init == '':
                init_dict = {'geometric': '0', 'centermass': '1', 'origin': '2'}
                cmd += ['-r', '[' + dest + ',' + src + ',' + init_dict[paramreg.steps[i_step_str].init] + ']']
            # run command
            status, output = sct.run(cmd, param.verbose, is_sct_binary=True)
            # get appropriate file name for transformation
            if paramreg.steps[i_step_str].algo in ['rigid', 'affine', 'translation']:
                warp_forward_out = 'step' + i_step_str + '0GenericAffine.mat'
                warp_inverse_out = '-step' + i_step_str + '0GenericAffine.mat'
            else:
                warp_forward_out = 'step' + i_step_str + '0Warp.nii.gz'
                warp_inverse_out = 'step' + i_step_str + '0InverseWarp.nii.gz'

    # ANTS 2d
    elif paramreg.steps[i_step_str].algo.lower() in ants_registration_params \
            and paramreg.steps[i_step_str].slicewise == '1':
        # make sure type!=label. If type==label, this will be addressed later in the code.
        if not paramreg.steps[i_step_str].type == 'label':
            from msct_register import register_slicewise
            # if shrink!=1, force it to be 1 (otherwise, it generates a wrong 3d warping field). TODO: fix that!
            if not paramreg.steps[i_step_str].shrink == '1':
                sct.printv('\nWARNING: when using slicewise with SyN or BSplineSyN, shrink factor needs to be one. '
                           'Forcing shrink=1.', 1, 'warning')
                paramreg.steps[i_step_str].shrink = '1'
            warp_forward_out = 'step' + i_step_str + 'Warp.nii.gz'
            warp_inverse_out = 'step' + i_step_str + 'InverseWarp.nii.gz'
            register_slicewise(src,
                               dest,
                               paramreg=paramreg.steps[i_step_str],
                               fname_mask=fname_mask,
                               warp_forward_out=warp_forward_out,
                               warp_inverse_out=warp_inverse_out,
                               ants_registration_params=ants_registration_params,
                               remove_temp_files=param.remove_temp_files,
                               verbose=param.verbose)

    # slice-wise transfo
    elif paramreg.steps[i_step_str].algo in ['centermass', 'centermassrot', 'columnwise']:
        # if type=im, sends warning
        if paramreg.steps[i_step_str].type == 'im':
            sct.printv('\nWARNING: algo ' + paramreg.steps[i_step_str].algo + ' should be used with type=seg.\n', 1,
                       'warning')
        # if type=label, exit with error
        elif paramreg.steps[i_step_str].type == 'label':
            sct.printv('\nERROR: this algo is not compatible with type=label. Please use type=im or type=seg', 1,
                       'error')
        # check if user provided a mask-- if so, inform it will be ignored
        if not fname_mask == '':
            sct.printv('\nWARNING: algo ' + paramreg.steps[i_step_str].algo + ' will ignore the provided mask.\n', 1,
                       'warning')
        # smooth data
        if not paramreg.steps[i_step_str].smooth == '0':
            sct.printv('\nSmooth data', param.verbose)
<<<<<<< HEAD
            if paramreg.steps[i_step_str].type == 'im_seg':
=======
            if paramreg.steps[i_step_str].rot_method != 'PCA':
>>>>>>> e50cef5f
                sct.run(['sct_maths', '-i', src, '-smooth', paramreg.steps[i_step_str].smooth + ','
                         + paramreg.steps[i_step_str].smooth + ',0', '-o', sct.add_suffix(src, '_smooth')])
                sct.run(['sct_maths', '-i', dest, '-smooth', paramreg.steps[i_step_str].smooth + ','
                         + paramreg.steps[i_step_str].smooth + ',0', '-o', sct.add_suffix(dest, '_smooth')])
                src = sct.add_suffix(src, '_smooth')
                dest = sct.add_suffix(dest, '_smooth')
            else:
                sct.run(['sct_maths', '-i', src_im, '-smooth', paramreg.steps[i_step_str].smooth + ','
                         + paramreg.steps[i_step_str].smooth + ',0', '-o', sct.add_suffix(src_im, '_smooth')])
                sct.run(['sct_maths', '-i', src_seg, '-smooth', paramreg.steps[i_step_str].smooth + ','
                         + paramreg.steps[i_step_str].smooth + ',0', '-o', sct.add_suffix(src_seg, '_smooth')])
                sct.run(['sct_maths', '-i', dest_im, '-smooth', paramreg.steps[i_step_str].smooth + ','
                         + paramreg.steps[i_step_str].smooth + ',0', '-o', sct.add_suffix(dest_im, '_smooth')])
                sct.run(['sct_maths', '-i', dest_seg, '-smooth', paramreg.steps[i_step_str].smooth + ','
                         + paramreg.steps[i_step_str].smooth + ',0', '-o', sct.add_suffix(dest_seg, '_smooth')])
                src_im = sct.add_suffix(src_im, '_smooth')
                dest_im = sct.add_suffix(dest_im, '_smooth')
                src_seg = sct.add_suffix(src_seg, '_smooth')
                dest_seg = sct.add_suffix(dest_seg, '_smooth')
        from msct_register import register_slicewise
        warp_forward_out = 'step' + i_step_str + 'Warp.nii.gz'
        warp_inverse_out = 'step' + i_step_str + 'InverseWarp.nii.gz'
<<<<<<< HEAD
        if paramreg.steps[i_step_str].type != 'im_seg':
=======
        if paramreg.steps[i_step_str].rot_method != 'PCA':
>>>>>>> e50cef5f
            register_slicewise(src,
                           dest,
                           paramreg=paramreg.steps[i_step_str],
                           fname_mask=fname_mask,
                           warp_forward_out=warp_forward_out,
                           warp_inverse_out=warp_inverse_out,
                           ants_registration_params=ants_registration_params,
                           remove_temp_files=param.remove_temp_files,
                           verbose=param.verbose)
<<<<<<< HEAD
        else:
            register_slicewise(src_im,
                           dest_im,
                           src_seg,
                           dest_seg,
=======
        else:  # im_seg case
            register_slicewise([src_im, src_seg],
                           [dest_im, dest_seg],
>>>>>>> e50cef5f
                           paramreg=paramreg.steps[i_step_str],
                           fname_mask=fname_mask,
                           warp_forward_out=warp_forward_out,
                           warp_inverse_out=warp_inverse_out,
                           ants_registration_params=ants_registration_params,
                           path_qc=param.path_qc,
                           remove_temp_files=param.remove_temp_files,
                           verbose=param.verbose)

    else:
        sct.printv('\nERROR: algo ' + paramreg.steps[i_step_str].algo + ' does not exist. Exit program\n', 1, 'error')

    # landmark-based registration
    if paramreg.steps[i_step_str].type in ['label']:
        # check if user specified ilabel and dlabel
        # TODO
        warp_forward_out = 'step' + i_step_str + '0GenericAffine.txt'
        warp_inverse_out = '-step' + i_step_str + '0GenericAffine.txt'
        from msct_register_landmarks import register_landmarks
        register_landmarks(src,
                           dest,
                           paramreg.steps[i_step_str].dof,
                           fname_affine=warp_forward_out,
                           verbose=param.verbose)

    if not os.path.isfile(warp_forward_out):
        # no forward warping field for rigid and affine
        sct.printv('\nERROR: file ' + warp_forward_out + ' doesn\'t exist (or is not a file).\n' + output +
                   '\nERROR: ANTs failed. Exit program.\n', 1, 'error')
    elif not os.path.isfile(warp_inverse_out) and \
            paramreg.steps[i_step_str].algo not in ['rigid', 'affine', 'translation'] and \
            paramreg.steps[i_step_str].type not in ['label']:
        # no inverse warping field for rigid and affine
        sct.printv('\nERROR: file ' + warp_inverse_out + ' doesn\'t exist (or is not a file).\n' + output +
                   '\nERROR: ANTs failed. Exit program.\n', 1, 'error')
    else:
        # rename warping fields
        if (paramreg.steps[i_step_str].algo.lower() in ['rigid', 'affine', 'translation'] and
                paramreg.steps[i_step_str].slicewise == '0'):
            # if ANTs is used with affine/rigid --> outputs .mat file
            warp_forward = 'warp_forward_' + i_step_str + '.mat'
            os.rename(warp_forward_out, warp_forward)
            warp_inverse = '-warp_forward_' + i_step_str + '.mat'
        elif paramreg.steps[i_step_str].type in ['label']:
            # if label-based registration is used --> outputs .txt file
            warp_forward = 'warp_forward_' + i_step_str + '.txt'
            os.rename(warp_forward_out, warp_forward)
            warp_inverse = '-warp_forward_' + i_step_str + '.txt'
        else:
            warp_forward = 'warp_forward_' + i_step_str + '.nii.gz'
            warp_inverse = 'warp_inverse_' + i_step_str + '.nii.gz'
            os.rename(warp_forward_out, warp_forward)
            os.rename(warp_inverse_out, warp_inverse)

    return warp_forward, warp_inverse


# START PROGRAM
# ==========================================================================================
if __name__ == "__main__":
    sct.init_sct()
    # call main function
    main()

# Convert deformation field to 4D volume (readable by fslview)
# DONE: clean code below-- right now it does not work
# ===========
# if convertDeformation:
#    sct.printv('\nConvert deformation field...'))
#    cmd = 'sct_image -i tmp.regWarp.nii -mcs  -o tmp.regWarp.nii'
#    sct.printv(">> "+cmd))
#    os.system(cmd)
#    cmd = 'fslmerge -t '+os.path.join(path_out, 'warp_comp.nii') + ' tmp.regWarp_x.nii tmp.regWarp_y.nii
# tmp.regWarp_z.nii'
#    sct.printv(">> "+cmd))
#    os.system(cmd)
# ===========<|MERGE_RESOLUTION|>--- conflicted
+++ resolved
@@ -248,7 +248,7 @@
         self.rot_method = rot_method
 
         # list of possible values for self.type
-        self.type_list = ['im', 'seg', 'label', 'im_seg']
+        self.type_list = ['im', 'seg', 'label']
 
     # update constructor with user's parameters
     def update(self, paramreg_user):
@@ -573,21 +573,13 @@
 
 # register images
 # ==========================================================================================
-def register(src, dest, paramreg, param, i_step_str, src_seg=None, dest_seg=None):
+def register(src, dest, paramreg, param, i_step_str):
     # initiate default parameters of antsRegistration transformation
     ants_registration_params = {'rigid': '', 'affine': '', 'compositeaffine': '', 'similarity': '', 'translation': '',
                                 'bspline': ',10', 'gaussiandisplacementfield': ',3,0',
                                 'bsplinedisplacementfield': ',5,10', 'syn': ',3,0', 'bsplinesyn': ',1,3'}
     output = ''  # default output if problem
 
-<<<<<<< HEAD
-    if paramreg.steps[i_step_str].type == 'im_seg':
-        src_im = src
-        dest_im = dest
-        del src
-        del dest # to be sure it is not missused later
-        # normally im_seg only if algo = centermassrot
-=======
     if paramreg.steps[i_step_str].algo == "centermassrot" and paramreg.steps[i_step_str].rot_method != 'PCA':
         src_im = src[0]  # user is expected to input images to src and dest
         dest_im = dest[0]
@@ -595,7 +587,6 @@
         dest_seg = dest[1]
         del src
         del dest  # to be sure it is not missused later
->>>>>>> e50cef5f
 
 
     # display arguments
@@ -768,11 +759,7 @@
         # smooth data
         if not paramreg.steps[i_step_str].smooth == '0':
             sct.printv('\nSmooth data', param.verbose)
-<<<<<<< HEAD
-            if paramreg.steps[i_step_str].type == 'im_seg':
-=======
             if paramreg.steps[i_step_str].rot_method != 'PCA':
->>>>>>> e50cef5f
                 sct.run(['sct_maths', '-i', src, '-smooth', paramreg.steps[i_step_str].smooth + ','
                          + paramreg.steps[i_step_str].smooth + ',0', '-o', sct.add_suffix(src, '_smooth')])
                 sct.run(['sct_maths', '-i', dest, '-smooth', paramreg.steps[i_step_str].smooth + ','
@@ -795,11 +782,7 @@
         from msct_register import register_slicewise
         warp_forward_out = 'step' + i_step_str + 'Warp.nii.gz'
         warp_inverse_out = 'step' + i_step_str + 'InverseWarp.nii.gz'
-<<<<<<< HEAD
-        if paramreg.steps[i_step_str].type != 'im_seg':
-=======
         if paramreg.steps[i_step_str].rot_method != 'PCA':
->>>>>>> e50cef5f
             register_slicewise(src,
                            dest,
                            paramreg=paramreg.steps[i_step_str],
@@ -809,17 +792,9 @@
                            ants_registration_params=ants_registration_params,
                            remove_temp_files=param.remove_temp_files,
                            verbose=param.verbose)
-<<<<<<< HEAD
-        else:
-            register_slicewise(src_im,
-                           dest_im,
-                           src_seg,
-                           dest_seg,
-=======
         else:  # im_seg case
             register_slicewise([src_im, src_seg],
                            [dest_im, dest_seg],
->>>>>>> e50cef5f
                            paramreg=paramreg.steps[i_step_str],
                            fname_mask=fname_mask,
                            warp_forward_out=warp_forward_out,
