#!/usr/bin/env python
# -*- coding: utf-8
#########################################################################################
#
# Compute MT saturation map and T1 map from a PD-weigthed, a T1-weighted and MT-weighted FLASH images
#
# Reference paper:
#    Helms G, Dathe H, Kallenberg K, Dechent P. High-resolution maps of magnetization transfer with inherent correction
#    for RF inhomogeneity and T1 relaxation obtained from 3D FLASH MRI. Magn Reson Med 2008;60(6):1396-1407.

# ---------------------------------------------------------------------------------------
# Copyright (c) 2018 Polytechnique Montreal <www.neuro.polymtl.ca>
# Author: Julien Cohen-Adad
#
# About the license: see the file LICENSE.TXT
#########################################################################################

from __future__ import absolute_import, division

import sys
import os
import argparse

<<<<<<< HEAD
from spinalcordtoolbox.utils import Metavar
=======
from spinalcordtoolbox.utils import Metavar, SmartFormatter
>>>>>>> 8d9316bf
from spinalcordtoolbox.mtsat import mtsat

import sct_utils as sct


def get_parser():
    parser = argparse.ArgumentParser(
        description='Compute MTsat and T1map. '
                    'Reference: Helms G, Dathe H, Kallenberg K, Dechent P. High-resolution maps of magnetization '
                    'transfer with inherent correction for RF inhomogeneity and T1 relaxation obtained from 3D FLASH '
                    'MRI. Magn Reson Med 2008;60(6):1396-1407.',
        add_help=False,
<<<<<<< HEAD
=======
        formatter_class=SmartFormatter,
>>>>>>> 8d9316bf
        prog= os.path.basename(__file__).strip(".py")
    )
    mandatoryArguments = parser.add_argument_group("\nMANDATORY ARGUMENTS")
    mandatoryArguments.add_argument(
        "-mt",
        help="Image with MT_ON",
        metavar=Metavar.file,
        required=False)
    mandatoryArguments.add_argument(
        "-pd",
        help="Image PD weighted (typically, the MT_OFF)",
        metavar=Metavar.file,
        required=False)
    mandatoryArguments.add_argument(
        "-t1",
        help="Image T1-weighted",
        metavar=Metavar.file,
        required=False)
    mandatoryArguments.add_argument(
        "-trmt",
        help="TR [in ms] for mt image.",
        type=float,
        metavar=Metavar.float,
        required=False)
    mandatoryArguments.add_argument(
        "-trpd",
        help="TR [in ms] for pd image.",
        type=float,
        metavar=Metavar.float,
        required=False)
    mandatoryArguments.add_argument(
        "-trt1",
        help="TR [in ms] for t1 image.",
        type=float,
        metavar=Metavar.float,
        required=False)
    mandatoryArguments.add_argument(
        "-famt",
        help="Flip angle [in deg] for mt image.",
        type=float,
        metavar=Metavar.float,
        required=False)
    mandatoryArguments.add_argument(
        "-fapd",
        help="Flip angle [in deg] for pd image.",
        type=float,
        metavar=Metavar.float,
        required=False)
    mandatoryArguments.add_argument(
        "-fat1",
        help="Flip angle [in deg] for t1 image.",
        type=float,
        metavar=Metavar.float,
        required=False)
    optional = parser.add_argument_group('\nOPTIONAL ARGUMENTS')
    optional.add_argument(
        "-h",
        "--help",
        action="help",
<<<<<<< HEAD
        help="show this help message and exit")
=======
        help="Show this help message and exit")
>>>>>>> 8d9316bf
    optional.add_argument(
        "-b1map",
        help="B1 map",
        metavar=Metavar.file,
        default=None)
    optional.add_argument(
        "-omtsat",
        metavar=Metavar.str,
        help="Output file for MTsat. Default is mtsat.nii.gz",
        default=None)
    optional.add_argument(
        "-ot1map",
        metavar=Metavar.str,
        help="Output file for T1map. Default is t1map.nii.gz",
        default=None)
    optional.add_argument(
        "-v",
        help="Verbose: 0 = no verbosity, 1 = verbose (default).",
        type=int,
        choices=(0, 1),
        default=1)

    return parser


def main():
    parser = get_parser()
    args = parser.parse_args(args=None if sys.argv[1:] else ['--help'])
    verbose = args.v
    sct.init_sct(log_level=verbose, update=True)  # Update log level

    fname_mtsat, fname_t1map = mtsat.compute_mtsat_from_file(
        args.mt, args.pd, args.t1, args.trmt, args.trpd, args.trt1, args.famt, args.fapd, args.fat1,
        fname_b1map=args.b1map, fname_mtsat=args.omtsat, fname_t1map=args.ot1map, verbose=verbose)

    sct.display_viewer_syntax([fname_mtsat, fname_t1map],
                              colormaps=['gray', 'gray'],
                              minmax=['-10,10', '0, 3'],
                              opacities=['1', '1'],
                              verbose=verbose)


if __name__ == '__main__':
    main()<|MERGE_RESOLUTION|>--- conflicted
+++ resolved
@@ -21,11 +21,7 @@
 import os
 import argparse
 
-<<<<<<< HEAD
-from spinalcordtoolbox.utils import Metavar
-=======
 from spinalcordtoolbox.utils import Metavar, SmartFormatter
->>>>>>> 8d9316bf
 from spinalcordtoolbox.mtsat import mtsat
 
 import sct_utils as sct
@@ -38,10 +34,7 @@
                     'transfer with inherent correction for RF inhomogeneity and T1 relaxation obtained from 3D FLASH '
                     'MRI. Magn Reson Med 2008;60(6):1396-1407.',
         add_help=False,
-<<<<<<< HEAD
-=======
         formatter_class=SmartFormatter,
->>>>>>> 8d9316bf
         prog= os.path.basename(__file__).strip(".py")
     )
     mandatoryArguments = parser.add_argument_group("\nMANDATORY ARGUMENTS")
@@ -101,11 +94,7 @@
         "-h",
         "--help",
         action="help",
-<<<<<<< HEAD
-        help="show this help message and exit")
-=======
         help="Show this help message and exit")
->>>>>>> 8d9316bf
     optional.add_argument(
         "-b1map",
         help="B1 map",
