--- conflicted
+++ resolved
@@ -578,18 +578,13 @@
                     '-o', add_suffix(src, '_regStep' + str(i_step - 1)),
                     '-x', interp_step])
                 src = add_suffix(src, '_regStep' + str(i_step - 1))
-<<<<<<< HEAD
                 if paramreg.steps[str(i_step)].algo == 'centermassrot' and (paramreg.steps[str(i_step)].rot_method == 'hog' or paramreg.steps[str(i_step)].rot_method == 'auto'):  # also apply transformation to the seg
-                    sct.run(['sct_apply_transfo', '-i', src_seg, '-d', dest_seg, '-w', ','.join(warp_forward), '-o', add_suffix(src, '_regStep' + str(i_step - 1)), '-x', interp_step], verbose)
-=======
-                if paramreg.steps[str(i_step)].algo == 'centermassrot' and paramreg.steps[str(i_step)].rot_method == 'hog':  # also apply transformation to the seg
                     sct_apply_transfo.main(args=[
                         '-i', src_seg,
                         '-d', dest_seg,
                         '-w', warp_forward,
                         '-o', add_suffix(src, '_regStep' + str(i_step - 1)),
                         '-x', interp_step])
->>>>>>> ffa504b8
                     src_seg = add_suffix(src_seg, '_regStep' + str(i_step - 1))
             # register src --> dest
             # TODO: display param for debugging
