#!/usr/bin/env python
#########################################################################################
#
# Concatenate transformations. This function is a wrapper for isct_ComposeMultiTransform
#
# ---------------------------------------------------------------------------------------
# Copyright (c) 2014 Polytechnique Montreal <www.neuro.polymtl.ca>
# Authors: Julien Cohen-Adad
# Modified: 2014-07-20
#
# About the license: see the file LICENSE.TXT
#########################################################################################

# TODO: also enable to concatenate reversed transfo

from __future__ import absolute_import, division

import sys, os, functools, argparse

import sct_utils as sct
from spinalcordtoolbox.image import Image
<<<<<<< HEAD
from spinalcordtoolbox.utils import Metavar
=======
from spinalcordtoolbox.utils import Metavar, SmartFormatter
>>>>>>> 8d9316bf

class Param:
    # The constructor
    def __init__(self):
        self.fname_warp_final = 'warp_final.nii.gz'


def main(args=None):
    """
    Main function
    :param args:
    :return:
    """
    # get parser args
    if args is None:
        args = None if sys.argv[1:] else ['--help']
<<<<<<< HEAD
=======
    else:
        # flatten the list of input arguments because -w and -winv carry a nested list
        lst = []
        for line in args:
            lst.append(line) if isinstance(line, str) else lst.extend(line)
        args = lst
>>>>>>> 8d9316bf
    parser = get_parser()
    arguments = parser.parse_args(args=args)

    # Initialization
    fname_warp_final = ''  # concatenated transformations
    fname_dest = arguments.d
<<<<<<< HEAD
    fname_warp_list = (arguments.w).split(",")
=======
    fname_warp_list = arguments.w
    warpinv_filename = arguments.winv
>>>>>>> 8d9316bf

    if arguments.o is not None:
        fname_warp_final = arguments.o
    verbose = arguments.v
    sct.init_sct(log_level=verbose, update=True)  # Update log level

    # Parse list of warping fields
    sct.printv('\nParse list of warping fields...', verbose)
    use_inverse = []
    fname_warp_list_invert = []
    # list_warp = list_warp.replace(' ', '')  # remove spaces
    # list_warp = list_warp.split(",")  # parse with comma
    for idx_warp, path_warp in enumerate(fname_warp_list):
        # Check if this transformation should be inverted
        if path_warp in warpinv_filename:
            use_inverse.append('-i')
            # list_warp[idx_warp] = path_warp[1:]  # remove '-'
            fname_warp_list_invert += [[use_inverse[idx_warp], fname_warp_list[idx_warp]]]
        else:
            use_inverse.append('')
            fname_warp_list_invert += [[path_warp]]
        path_warp = fname_warp_list[idx_warp]
        if path_warp.endswith((".nii", ".nii.gz")) \
                and Image(fname_warp_list[idx_warp]).header.get_intent()[0] != 'vector':
            raise ValueError("Displacement field in {} is invalid: should be encoded" \
                             " in a 5D file with vector intent code" \
                             " (see https://nifti.nimh.nih.gov/pub/dist/src/niftilib/nifti1.h" \
                             .format(path_warp))
    # need to check if last warping field is an affine transfo
    isLastAffine = False
    path_fname, file_fname, ext_fname = sct.extract_fname(fname_warp_list_invert[-1][-1])
    if ext_fname in ['.txt', '.mat']:
        isLastAffine = True

    # check if destination file is 3d
    if not sct.check_if_3d(fname_dest):
        sct.printv('ERROR: Destination data must be 3d')

    # Here we take the inverse of the warp list, because sct_WarpImageMultiTransform concatenates in the reverse order
    fname_warp_list_invert.reverse()
    fname_warp_list_invert = functools.reduce(lambda x, y: x + y, fname_warp_list_invert)

    # Check file existence
    sct.printv('\nCheck file existence...', verbose)
    sct.check_file_exist(fname_dest, verbose)
    for i in range(len(fname_warp_list)):
        sct.check_file_exist(fname_warp_list[i], verbose)

    # Get output folder and file name
    if fname_warp_final == '':
        path_out, file_out, ext_out = sct.extract_fname(param.fname_warp_final)
    else:
        path_out, file_out, ext_out = sct.extract_fname(fname_warp_final)

    # Check dimension of destination data (cf. issue #1419, #1429)
    im_dest = Image(fname_dest)
    if im_dest.dim[2] == 1:
        dimensionality = '2'
    else:
        dimensionality = '3'

    cmd = ['isct_ComposeMultiTransform', dimensionality, 'warp_final' + ext_out, '-R', fname_dest] + fname_warp_list_invert
    status, output = sct.run(cmd, verbose=verbose, is_sct_binary=True)

    # check if output was generated
    if not os.path.isfile('warp_final' + ext_out):
        sct.printv('ERROR: Warping field was not generated.\n' + output, 1, 'error')

    # Generate output files
    sct.printv('\nGenerate output files...', verbose)
    sct.generate_output_file('warp_final' + ext_out, os.path.join(path_out, file_out + ext_out))


# ==========================================================================================
def get_parser():
    # Initialize the parser

    parser = argparse.ArgumentParser(
<<<<<<< HEAD
        description='Concatenate transformations. This function is a wrapper for isct_ComposeMultiTransform (ANTs). N.B. Order of input warping fields is important. For example, if you want to concatenate: A->B and B->C to yield A->C, then you have to input warping fields like that: A->B,B->C.',
        add_help=None,
        prog=os.path.basename(__file__).strip(".py"))
=======
        description='Concatenate transformations. This function is a wrapper for isct_ComposeMultiTransform (ANTs). '
                    'The order of input warping fields is important. For example, if you want to concatenate: '
                    'A->B and B->C to yield A->C, then you have to input warping fields in this order: A->B B->C.',
        formatter_class=SmartFormatter,
        add_help=None,
        prog=os.path.basename(__file__).strip(".py"))

>>>>>>> 8d9316bf
    mandatoryArguments = parser.add_argument_group("\nMANDATORY ARGUMENTS")
    mandatoryArguments.add_argument(
        "-d",
        help='Destination image. (e.g. "mt.nii.gz")',
        metavar=Metavar.file,
        required=False)
    mandatoryArguments.add_argument(
        "-w",
<<<<<<< HEAD
        help='List of affine matrix or warping fields separated with "," N.B. if you want to use the inverse matrix, add "-" before matrix file name. N.B. You should NOT use "-" with warping fields (only with matrices). If you want to use an inverse warping field, then input it directly (e.g. "warp_template2anat.nii.gz" instead of "warp_anat2template.nii.gz") ',
        metavar=Metavar.list,
        required = False)
    optional = parser.add_argument_group("\nOPTIONAL ARGUMENTS")
    optional.add_argument(
=======
        help='Transformation(s), which can be warping fields (nifti image) or affine transformation matrix (text '
             'file). Separate with space. Example: warp1.nii.gz warp2.nii.gz',
        nargs='+',
        metavar=Metavar.file)
    optional = parser.add_argument_group("\nOPTIONAL ARGUMENTS")
    optional.add_argument(
        "-winv",
        help='Affine transformation(s) listed in flag -w which should be inverted before being used. Note that this '
             'only concerns affine transformation (not warping fields). If you would like to use an inverse warping'
             'field, then directly input the inverse warping field in flag -w.',
        nargs='+',
        metavar=Metavar.file,
        default=[])
    optional.add_argument(
>>>>>>> 8d9316bf
        "-h",
        "--help",
        action="help",
        help="show this help message and exit")
    optional.add_argument(
        "-o",
        help='Name of output warping field (e.g. "warp_template2mt.nii.gz")',
        metavar=Metavar.str,
        required = False)
    optional.add_argument(
        "-v",
        type=int,
        help="Verbose: 0 = nothing, 1 = classic, 2 = expended",
        required=False,
        choices=(0, 1, 2),
        default = 1)

    return parser


#=======================================================================================================================
# Start program
#=======================================================================================================================
if __name__ == "__main__":
    sct.init_sct()
    param = Param()
    # call main function
    main()<|MERGE_RESOLUTION|>--- conflicted
+++ resolved
@@ -19,11 +19,7 @@
 
 import sct_utils as sct
 from spinalcordtoolbox.image import Image
-<<<<<<< HEAD
-from spinalcordtoolbox.utils import Metavar
-=======
 from spinalcordtoolbox.utils import Metavar, SmartFormatter
->>>>>>> 8d9316bf
 
 class Param:
     # The constructor
@@ -40,27 +36,20 @@
     # get parser args
     if args is None:
         args = None if sys.argv[1:] else ['--help']
-<<<<<<< HEAD
-=======
     else:
         # flatten the list of input arguments because -w and -winv carry a nested list
         lst = []
         for line in args:
             lst.append(line) if isinstance(line, str) else lst.extend(line)
         args = lst
->>>>>>> 8d9316bf
     parser = get_parser()
     arguments = parser.parse_args(args=args)
 
     # Initialization
     fname_warp_final = ''  # concatenated transformations
     fname_dest = arguments.d
-<<<<<<< HEAD
-    fname_warp_list = (arguments.w).split(",")
-=======
     fname_warp_list = arguments.w
     warpinv_filename = arguments.winv
->>>>>>> 8d9316bf
 
     if arguments.o is not None:
         fname_warp_final = arguments.o
@@ -139,11 +128,6 @@
     # Initialize the parser
 
     parser = argparse.ArgumentParser(
-<<<<<<< HEAD
-        description='Concatenate transformations. This function is a wrapper for isct_ComposeMultiTransform (ANTs). N.B. Order of input warping fields is important. For example, if you want to concatenate: A->B and B->C to yield A->C, then you have to input warping fields like that: A->B,B->C.',
-        add_help=None,
-        prog=os.path.basename(__file__).strip(".py"))
-=======
         description='Concatenate transformations. This function is a wrapper for isct_ComposeMultiTransform (ANTs). '
                     'The order of input warping fields is important. For example, if you want to concatenate: '
                     'A->B and B->C to yield A->C, then you have to input warping fields in this order: A->B B->C.',
@@ -151,7 +135,6 @@
         add_help=None,
         prog=os.path.basename(__file__).strip(".py"))
 
->>>>>>> 8d9316bf
     mandatoryArguments = parser.add_argument_group("\nMANDATORY ARGUMENTS")
     mandatoryArguments.add_argument(
         "-d",
@@ -160,13 +143,6 @@
         required=False)
     mandatoryArguments.add_argument(
         "-w",
-<<<<<<< HEAD
-        help='List of affine matrix or warping fields separated with "," N.B. if you want to use the inverse matrix, add "-" before matrix file name. N.B. You should NOT use "-" with warping fields (only with matrices). If you want to use an inverse warping field, then input it directly (e.g. "warp_template2anat.nii.gz" instead of "warp_anat2template.nii.gz") ',
-        metavar=Metavar.list,
-        required = False)
-    optional = parser.add_argument_group("\nOPTIONAL ARGUMENTS")
-    optional.add_argument(
-=======
         help='Transformation(s), which can be warping fields (nifti image) or affine transformation matrix (text '
              'file). Separate with space. Example: warp1.nii.gz warp2.nii.gz',
         nargs='+',
@@ -181,7 +157,6 @@
         metavar=Metavar.file,
         default=[])
     optional.add_argument(
->>>>>>> 8d9316bf
         "-h",
         "--help",
         action="help",
