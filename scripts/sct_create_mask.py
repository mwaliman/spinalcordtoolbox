#!/usr/bin/env python
#########################################################################################
#
# Create mask along z direction.
#
# ---------------------------------------------------------------------------------------
# Copyright (c) 2014 Polytechnique Montreal <www.neuro.polymtl.ca>
# Authors: Julien Cohen-Adad
# Modified: 2014-10-11
#
# About the license: see the file LICENSE.TXT
#########################################################################################


# TODO: scale size in mm.

from __future__ import division, absolute_import

import sys
import os
import argparse

import numpy as np

import nibabel
from scipy import ndimage

import sct_utils as sct
import spinalcordtoolbox.image as msct_image
from spinalcordtoolbox.image import Image
from sct_image import concat_data
<<<<<<< HEAD
from spinalcordtoolbox.utils import Metavar
=======
from spinalcordtoolbox.utils import Metavar, SmartFormatter
>>>>>>> 8d9316bf


# DEFAULT PARAMETERS
class Param:
    def __init__(self):
        self.debug = 0
        self.fname_data = ''
        self.fname_out = ''
        self.process_list = ['coord', 'point', 'centerline', 'center']
        self.process = 'center'  # default method
        self.shape_list = ['cylinder', 'box', 'gaussian']
        self.shape = 'cylinder'  # default shape
        self.size = '41'  # in voxel. if gaussian, size corresponds to sigma.
        self.even = 0
        self.file_prefix = 'mask_'  # output prefix
        self.verbose = 1
        self.remove_temp_files = 1
        self.offset = '0,0'


def main(args=None):
    """
    Main function
    :param args:
    :return:
    """
    # get parser args
    if args is None:
        args = None if sys.argv[1:] else ['--help']
    parser = get_parser()
    arguments = parser.parse_args(args=args)

    param = Param()
    param.fname_data = os.path.abspath(arguments.i)

    if arguments.p is not None:
        param.process = (arguments.p).split(',')
        if param.process[0] not in param.process_list:
            sct.printv(parser.usage.generate(error='ERROR: Process ' + param.process[0] + ' is not recognized.'))
    if arguments.size is not None:
        param.size = arguments.size
    if arguments.f is not None:
        param.shape = arguments.f
    if arguments.o is not None:
        param.fname_out = os.path.abspath(arguments.o)
    if arguments.r is not None:
        param.remove_temp_files = arguments.r

    param.verbose = arguments.v
    sct.init_sct(log_level=param.verbose, update=True)  # Update log level

    # run main program
    create_mask(param)


def create_mask(param):
    # parse argument for method
    method_type = param.process[0]
    # check method val
    if not method_type == 'center':
        method_val = param.process[1]

    # check existence of input files
    if method_type == 'centerline':
        sct.check_file_exist(method_val, param.verbose)

    # Extract path/file/extension
    path_data, file_data, ext_data = sct.extract_fname(param.fname_data)

    # Get output folder and file name
    if param.fname_out == '':
        param.fname_out = os.path.abspath(param.file_prefix + file_data + ext_data)

    path_tmp = sct.tmp_create(basename="create_mask", verbose=param.verbose)

    sct.printv('\nOrientation:', param.verbose)
    orientation_input = Image(param.fname_data).orientation
    sct.printv('  ' + orientation_input, param.verbose)

    # copy input data to tmp folder and re-orient to RPI
    Image(param.fname_data).change_orientation("RPI").save(os.path.join(path_tmp, "data_RPI.nii"))
    if method_type == 'centerline':
        Image(method_val).change_orientation("RPI").save(os.path.join(path_tmp, "centerline_RPI.nii"))
    if method_type == 'point':
        Image(method_val).change_orientation("RPI").save(os.path.join(path_tmp, "point_RPI.nii"))

    # go to tmp folder
    curdir = os.getcwd()
    os.chdir(path_tmp)

    # Get dimensions of data
    im_data = Image('data_RPI.nii')
    nx, ny, nz, nt, px, py, pz, pt = im_data.dim
    sct.printv('\nDimensions:', param.verbose)
    sct.printv(im_data.dim, param.verbose)
    # in case user input 4d data
    if nt != 1:
        sct.printv('WARNING in ' + os.path.basename(__file__) + ': Input image is 4d but output mask will be 3D from first time slice.', param.verbose, 'warning')
        # extract first volume to have 3d reference
        nii = msct_image.empty_like(Image('data_RPI.nii'))
        data3d = nii.data[:, :, :, 0]
        nii.data = data3d
        nii.save('data_RPI.nii')

    if method_type == 'coord':
        # parse to get coordinate
        coord = [x for x in map(int, method_val.split('x'))]

    if method_type == 'point':
        # get file name
        # extract coordinate of point
        sct.printv('\nExtract coordinate of point...', param.verbose)
        # TODO: change this way to remove dependence to sct.run. ProcessLabels.display_voxel returns list of coordinates
        status, output = sct.run(['sct_label_utils', '-i', 'point_RPI.nii', '-display'], verbose=param.verbose)
        # parse to get coordinate
        # TODO fixup... this is quite magic
        coord = output[output.find('Position=') + 10:-17].split(',')

    if method_type == 'center':
        # set coordinate at center of FOV
        coord = np.round(float(nx) / 2), np.round(float(ny) / 2)

    if method_type == 'centerline':
        # get name of centerline from user argument
        fname_centerline = 'centerline_RPI.nii'
    else:
        # generate volume with line along Z at coordinates 'coord'
        sct.printv('\nCreate line...', param.verbose)
        fname_centerline = create_line(param, 'data_RPI.nii', coord, nz)

    # create mask
    sct.printv('\nCreate mask...', param.verbose)
    centerline = nibabel.load(fname_centerline)  # open centerline
    hdr = centerline.get_header()  # get header
    hdr.set_data_dtype('uint8')  # set imagetype to uint8
    spacing = hdr.structarr['pixdim']
    data_centerline = centerline.get_data()  # get centerline
    # if data is 2D, reshape with empty third dimension
    if len(data_centerline.shape) == 2:
        data_centerline_shape = list(data_centerline.shape)
        data_centerline_shape.append(1)
        data_centerline = data_centerline.reshape(data_centerline_shape)
    z_centerline_not_null = [iz for iz in range(0, nz, 1) if data_centerline[:, :, iz].any()]
    # get center of mass of the centerline
    cx = [0] * nz
    cy = [0] * nz
    for iz in range(0, nz, 1):
        if iz in z_centerline_not_null:
            cx[iz], cy[iz] = ndimage.measurements.center_of_mass(np.array(data_centerline[:, :, iz]))
    # create 2d masks
    file_mask = 'data_mask'
    for iz in range(nz):
        if iz not in z_centerline_not_null:
            # write an empty nifty volume
            img = nibabel.Nifti1Image(data_centerline[:, :, iz], None, hdr)
            nibabel.save(img, (file_mask + str(iz) + '.nii'))
        else:
            center = np.array([cx[iz], cy[iz]])
            mask2d = create_mask2d(param, center, param.shape, param.size, im_data=im_data)
            # Write NIFTI volumes
            img = nibabel.Nifti1Image(mask2d, None, hdr)
            nibabel.save(img, (file_mask + str(iz) + '.nii'))

    fname_list = [file_mask + str(iz) + '.nii' for iz in range(nz)]
    im_out = concat_data(fname_list, dim=2).save('mask_RPI.nii.gz')

    im_out.change_orientation(orientation_input)
    im_out.header = Image(param.fname_data).header
    im_out.save(param.fname_out)

    # come back
    os.chdir(curdir)

    # Remove temporary files
    if param.remove_temp_files == 1:
        sct.printv('\nRemove temporary files...', param.verbose)
        sct.rmtree(path_tmp)

    sct.display_viewer_syntax([param.fname_data, param.fname_out], colormaps=['gray', 'red'], opacities=['', '0.5'])


def create_line(param, fname, coord, nz):
    """
    Create vertical line in 3D volume
    :param param:
    :param fname:
    :param coord:
    :param nz:
    :return:
    """

    # duplicate volume (assumes input file is nifti)
    sct.copy(fname, 'line.nii', verbose=param.verbose)

    # set all voxels to zero
    sct.run(['sct_maths', '-i', 'line.nii', '-mul', '0', '-o', 'line.nii'], param.verbose)

    cmd = ['sct_label_utils', '-i', 'line.nii', '-o', 'line.nii', '-create-add']
    for iz in range(nz):
        if iz == nz - 1:
            cmd += [str(int(coord[0])) + ',' + str(int(coord[1])) + ',' + str(iz) + ',1']
        else:
            cmd += [str(int(coord[0])) + ',' + str(int(coord[1])) + ',' + str(iz) + ',1:']

    sct.run(cmd, param.verbose)

    return 'line.nii'


def create_mask2d(param, center, shape, size, im_data):
    """
    Create a 2D mask
    :param param:
    :param center:
    :param shape:
    :param size:
    :param im_data: Image object for input data.
    :return:
    """
    # get dim
    nx, ny, nz, nt, px, py, pz, pt = im_data.dim
    # extract offset d = 2r+1 --> r=ceil((d-1)/2.0)
    offset = param.offset.split(',')
    offset[0] = int(offset[0])
    offset[1] = int(offset[1])
    # px, py = spacing[0], spacing[1]

    # initialize 2d grid
    xx, yy = np.mgrid[:nx, :ny]
    mask2d = np.zeros((nx, ny))
    xc = center[0]
    yc = center[1]
    if 'mm' in size:
        size = float(size[:-2])
        radius_x = np.ceil((int(np.round(size / px)) - 1) / 2.0)
        radius_y = np.ceil((int(np.round(size / py)) - 1) / 2.0)
    else:
        radius_x = np.ceil((int(size) - 1) / 2.0)
        radius_y = radius_x

    if shape == 'box':
        mask2d = ((abs(xx + offset[0] - xc) <= radius_x) & (abs(yy + offset[1] - yc) <= radius_y)) * 1

    elif shape == 'cylinder':
        mask2d = (((xx + offset[0] - xc) / radius_x) ** 2 + ((yy + offset[1] - yc) / radius_y) ** 2 <= 1) * 1

    elif shape == 'gaussian':
        sigma = float(radius_x)
        mask2d = np.exp(-(((xx + offset[0] - xc)**2) / (2 * (sigma**2)) + ((yy + offset[1] - yc)**2) / (2 * (sigma**2))))

    return mask2d


def get_parser():
    # Initialize default parameters
    param_default = Param()
    # Initialize the parser

    parser = argparse.ArgumentParser(
        description='Create mask along z direction.',
        add_help=None,
        prog=os.path.basename(__file__).strip(".py"),
<<<<<<< HEAD
        formatter_class= argparse.RawTextHelpFormatter)
    mandatoryArguments = parser.add_argument_group("\nMANDATORY ARGUMENTS")
    mandatoryArguments.add_argument(
        '-i',
        help='Image to create mask on. Only used to get header. Must be 3D, (e.g. "data.nii.gz")',
=======
        formatter_class= SmartFormatter)
    mandatoryArguments = parser.add_argument_group("\nMANDATORY ARGUMENTS")
    mandatoryArguments.add_argument(
        '-i',
        help='Image to create mask on. Only used to get header. Must be 3D. Example: data.nii.gz',
>>>>>>> 8d9316bf
        metavar=Metavar.file,
        required = False)
    mandatoryArguments.add_argument(
        '-p',
<<<<<<< HEAD
        help='Process to generate mask.\n'
=======
        help='R|Process to generate mask.\n'
>>>>>>> 8d9316bf
             '  <coord,XxY>: Center mask at the X,Y coordinates. (e.g. "coord,20x15")\n'
             '  <point,FILE>: Center mask at the X,Y coordinates of the label defined in input volume FILE. (e.g. "point,label.nii.gz")\n'
             '  <center>: Center mask in the middle of the FOV (nx/2, ny/2).\n'
             '  <centerline,FILE>: At each slice, the mask is centered at the spinal cord centerline, defined by the input segmentation FILE. (e.g. "centerline,t2_seg.nii.gz")',
        metavar=Metavar.str,
        required = False,
        default = param_default.process)
    optional = parser.add_argument_group("\nOPTIONAL ARGUMENTS")
    optional.add_argument(
        "-h",
        "--help",
        action="help",
<<<<<<< HEAD
        help="show this help message and exit")
    optional.add_argument(
        '-size',
        help='Size of the mask in the axial plane, given in pixel (e.g. "35") or in millimeter (e.g. "35mm"). If shape=gaussian, size corresponds to "sigma" (e.g. "45")',
=======
        help="Show this help message and exit")
    optional.add_argument(
        '-size',
        help='Size of the mask in the axial plane, given in pixel (Example: 35) or in millimeter (Example: 35mm). '
             'If shape=gaussian, size corresponds to "sigma" (Example: 45).',
>>>>>>> 8d9316bf
        metavar=Metavar.str,
        required = False,
        default = param_default.size)
    optional.add_argument(
        '-f',
        help='Shape of the mask',
        required = False,
        default = param_default.shape,
        choices=('cylinder', 'box', 'gaussian'))
    optional.add_argument(
        '-o',
        metavar=Metavar.str,
<<<<<<< HEAD
        help='Name of output mask, (e.g. "data.nii")',
=======
        help='Name of output mask, Example: data.nii',
>>>>>>> 8d9316bf
        required = False)
    optional.add_argument(
        "-r",
        type=int,
        help='Remove temporary files',
        required = False,
        default = 1,
        choices = (0, 1))
    optional.add_argument(
        "-v",
        type=int,
        help="Verbose: 0 = nothing, 1 = classic, 2 = expended ",
        required=False,
        choices=(0, 1, 2),
        default = 1)

    return parser


if __name__ == "__main__":
    sct.init_sct()
    main()<|MERGE_RESOLUTION|>--- conflicted
+++ resolved
@@ -29,11 +29,7 @@
 import spinalcordtoolbox.image as msct_image
 from spinalcordtoolbox.image import Image
 from sct_image import concat_data
-<<<<<<< HEAD
-from spinalcordtoolbox.utils import Metavar
-=======
 from spinalcordtoolbox.utils import Metavar, SmartFormatter
->>>>>>> 8d9316bf
 
 
 # DEFAULT PARAMETERS
@@ -296,28 +292,16 @@
         description='Create mask along z direction.',
         add_help=None,
         prog=os.path.basename(__file__).strip(".py"),
-<<<<<<< HEAD
-        formatter_class= argparse.RawTextHelpFormatter)
-    mandatoryArguments = parser.add_argument_group("\nMANDATORY ARGUMENTS")
-    mandatoryArguments.add_argument(
-        '-i',
-        help='Image to create mask on. Only used to get header. Must be 3D, (e.g. "data.nii.gz")',
-=======
         formatter_class= SmartFormatter)
     mandatoryArguments = parser.add_argument_group("\nMANDATORY ARGUMENTS")
     mandatoryArguments.add_argument(
         '-i',
         help='Image to create mask on. Only used to get header. Must be 3D. Example: data.nii.gz',
->>>>>>> 8d9316bf
         metavar=Metavar.file,
         required = False)
     mandatoryArguments.add_argument(
         '-p',
-<<<<<<< HEAD
-        help='Process to generate mask.\n'
-=======
         help='R|Process to generate mask.\n'
->>>>>>> 8d9316bf
              '  <coord,XxY>: Center mask at the X,Y coordinates. (e.g. "coord,20x15")\n'
              '  <point,FILE>: Center mask at the X,Y coordinates of the label defined in input volume FILE. (e.g. "point,label.nii.gz")\n'
              '  <center>: Center mask in the middle of the FOV (nx/2, ny/2).\n'
@@ -330,18 +314,11 @@
         "-h",
         "--help",
         action="help",
-<<<<<<< HEAD
-        help="show this help message and exit")
-    optional.add_argument(
-        '-size',
-        help='Size of the mask in the axial plane, given in pixel (e.g. "35") or in millimeter (e.g. "35mm"). If shape=gaussian, size corresponds to "sigma" (e.g. "45")',
-=======
         help="Show this help message and exit")
     optional.add_argument(
         '-size',
         help='Size of the mask in the axial plane, given in pixel (Example: 35) or in millimeter (Example: 35mm). '
              'If shape=gaussian, size corresponds to "sigma" (Example: 45).',
->>>>>>> 8d9316bf
         metavar=Metavar.str,
         required = False,
         default = param_default.size)
@@ -354,11 +331,7 @@
     optional.add_argument(
         '-o',
         metavar=Metavar.str,
-<<<<<<< HEAD
-        help='Name of output mask, (e.g. "data.nii")',
-=======
         help='Name of output mask, Example: data.nii',
->>>>>>> 8d9316bf
         required = False)
     optional.add_argument(
         "-r",
