#!/usr/bin/env python
#########################################################################################
#
# Compute magnetization transfer ratio (MTR).
#
# ---------------------------------------------------------------------------------------
# Copyright (c) 2014 Polytechnique Montreal <www.neuro.polymtl.ca>
# Authors: Julien Cohen-Adad
# Modified: 2014-09-21
#
# About the license: see the file LICENSE.TXT
#########################################################################################

from __future__ import absolute_import, division

import sys
import os
import argparse

import sct_utils as sct
<<<<<<< HEAD
from spinalcordtoolbox.utils import Metavar
=======
from spinalcordtoolbox.utils import Metavar, SmartFormatter
>>>>>>> 8d9316bf

# DEFAULT PARAMETERS


class Param:
    # The constructor
    def __init__(self):
        self.debug = 0
        # self.register = 1
        self.verbose = 1
        self.file_out = 'mtr'


# main
#=======================================================================================================================
def main():
    import numpy as np
    import spinalcordtoolbox.image as msct_image

    parser = get_parser()
    args = parser.parse_args(args=None if sys.argv[1:] else ['--help'])
    # Initialization
    fname_mt0 = ''
    fname_mt1 = ''
    fname_mtr = ''
    # register = param.register
    # remove_temp_files = param.remove_temp_files
    # verbose = param.verbose

    # Check input parameters
    fname_mt0 = args.mt0
    fname_mt1 = args.mt1
    fname_mtr = args.o
    verbose = args.v
    sct.init_sct(log_level=verbose, update=True)  # Update log level

    # compute MTR
    sct.printv('\nCompute MTR...', verbose)
    nii_mt1 = msct_image.Image(fname_mt1)
    data_mt1 = nii_mt1.data
    data_mt0 = msct_image.Image(fname_mt0).data
    data_mtr = 100 * (data_mt0 - data_mt1) / data_mt0
    # save MTR file
    nii_mtr = nii_mt1
    nii_mtr.data = data_mtr
    nii_mtr.save(fname_mtr)
    # sct.run(fsloutput+'fslmaths -dt double mt0.nii -sub mt1.nii -mul 100 -div mt0.nii -thr 0 -uthr 100 fname_mtr', verbose)

    sct.display_viewer_syntax([fname_mt0, fname_mt1, fname_mtr])


# ==========================================================================================
def get_parser():
    parser = argparse.ArgumentParser(
        description='Compute magnetization transfer ratio (MTR). Output is given in percentage.',
        add_help=None,
<<<<<<< HEAD
=======
        formatter_class=SmartFormatter,
>>>>>>> 8d9316bf
        prog=os.path.basename(__file__).strip(".py"))
    mandatoryArguments = parser.add_argument_group("\nMANDATORY ARGUMENTS")
    mandatoryArguments.add_argument(
        '-mt0',
        help='Image without MT pulse (MT0)',
        metavar=Metavar.float,
        required=False)
    mandatoryArguments.add_argument(
        '-mt1',
        help='Image with MT pulse (MT1)',
        metavar=Metavar.float,
        required=False)
    optional = parser.add_argument_group("\nOPTIONAL ARGUMENTS")
    optional.add_argument(
        "-h",
        "--help",
        action="help",
<<<<<<< HEAD
        help="show this help message and exit")
=======
        help="Show this help message and exit")
>>>>>>> 8d9316bf
    optional.add_argument(
        '-v',
        type=int,
        choices=(0, 1, 2),
        help='Verbose: 0 = nothing, 1 = classic, 2 = expended',
        default=1)
    optional.add_argument(
        '-o',
        help='Path to output file.',
        metavar=Metavar.str,
        default=os.path.join('.','mtr.nii.gz'))

    return parser


#=======================================================================================================================
# Start program
#=======================================================================================================================
if __name__ == "__main__":
    sct.init_sct()
    # parse arguments
    # initialize parameters
    param = Param()
    # param_default = Param()
    # call main function
    main()<|MERGE_RESOLUTION|>--- conflicted
+++ resolved
@@ -18,11 +18,7 @@
 import argparse
 
 import sct_utils as sct
-<<<<<<< HEAD
-from spinalcordtoolbox.utils import Metavar
-=======
 from spinalcordtoolbox.utils import Metavar, SmartFormatter
->>>>>>> 8d9316bf
 
 # DEFAULT PARAMETERS
 
@@ -79,10 +75,7 @@
     parser = argparse.ArgumentParser(
         description='Compute magnetization transfer ratio (MTR). Output is given in percentage.',
         add_help=None,
-<<<<<<< HEAD
-=======
         formatter_class=SmartFormatter,
->>>>>>> 8d9316bf
         prog=os.path.basename(__file__).strip(".py"))
     mandatoryArguments = parser.add_argument_group("\nMANDATORY ARGUMENTS")
     mandatoryArguments.add_argument(
@@ -100,11 +93,7 @@
         "-h",
         "--help",
         action="help",
-<<<<<<< HEAD
-        help="show this help message and exit")
-=======
         help="Show this help message and exit")
->>>>>>> 8d9316bf
     optional.add_argument(
         '-v',
         type=int,
