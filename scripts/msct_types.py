--- conflicted
+++ resolved
@@ -477,8 +477,6 @@
 
         image_output.setFileName(fname_output)
         image_output.save(data_type='float32')
-<<<<<<< HEAD
-=======
 
     def average_coordinates_over_slices(self, image):
         # extracting points information for each coordinates
@@ -512,6 +510,5 @@
         z_centerline_deriv = coord_mean_d[:, :][:, 2]
 
         return x_centerline_fit, y_centerline_fit, z_centerline, x_centerline_deriv, y_centerline_deriv, z_centerline_deriv
->>>>>>> cbca07ea
-
-
+
+
