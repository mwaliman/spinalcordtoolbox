--- conflicted
+++ resolved
@@ -511,30 +511,37 @@
         data[X[k], Y[k], Z[k]] = 0
 
     # extract centerline and smooth it
-<<<<<<< HEAD
-    x_centerline_fit, y_centerline_fit, z_centerline_fit, x_centerline_deriv, y_centerline_deriv, z_centerline_deriv = \
-        sct_straighten_spinalcord.smooth_centerline('segmentation_RPI.nii.gz', type_window=type_window,
-                                                    window_length=window_length, algo_fitting=algo_fitting,
-                                                    all_slices=True, verbose=verbose)
-=======
     if use_phys_coord:
         # fit centerline, smooth it and return the first derivative (in physical space)
-        x_centerline_fit, y_centerline_fit, z_centerline, x_centerline_deriv, y_centerline_deriv, z_centerline_deriv = smooth_centerline('segmentation_RPI.nii.gz', algo_fitting=algo_fitting, type_window=type_window, window_length=window_length, nurbs_pts_number=3000, phys_coordinates=True, verbose=verbose, all_slices=False)
-        centerline = Centerline(x_centerline_fit, y_centerline_fit, z_centerline, x_centerline_deriv, y_centerline_deriv, z_centerline_deriv)
+        x_centerline_fit, y_centerline_fit, z_centerline, x_centerline_deriv, y_centerline_deriv, z_centerline_deriv \
+            = sct_straighten_spinalcord.smooth_centerline('segmentation_RPI.nii.gz', algo_fitting=algo_fitting,
+                                                          type_window=type_window, window_length=window_length,
+                                                          nurbs_pts_number=3000, phys_coordinates=True, verbose=verbose,
+                                                          all_slices=False)
+        centerline = msct_types.Centerline(x_centerline_fit, y_centerline_fit, z_centerline, x_centerline_deriv,
+                                y_centerline_deriv, z_centerline_deriv)
 
         # average centerline coordinates over slices of the image
-        x_centerline_fit_rescorr, y_centerline_fit_rescorr, z_centerline_rescorr, x_centerline_deriv_rescorr, y_centerline_deriv_rescorr, z_centerline_deriv_rescorr = centerline.average_coordinates_over_slices(im_seg)
+        x_centerline_fit_rescorr, y_centerline_fit_rescorr, z_centerline_rescorr, x_centerline_deriv_rescorr, \
+        y_centerline_deriv_rescorr, z_centerline_deriv_rescorr = centerline.average_coordinates_over_slices(im_seg)
 
         # compute z_centerline in image coordinates for usage in vertebrae mapping
-        voxel_coordinates = im_seg.transfo_phys2pix([[x_centerline_fit_rescorr[i], y_centerline_fit_rescorr[i], z_centerline_rescorr[i]] for i in range(len(z_centerline_rescorr))])
+        voxel_coordinates = im_seg.transfo_phys2pix([[x_centerline_fit_rescorr[i], y_centerline_fit_rescorr[i],
+                                                      z_centerline_rescorr[i]]
+                                                     for i in range(len(z_centerline_rescorr))])
         x_centerline_voxel = [coord[0] for coord in voxel_coordinates]
         y_centerline_voxel = [coord[1] for coord in voxel_coordinates]
         z_centerline_voxel = [coord[2] for coord in voxel_coordinates]
->>>>>>> 5cfaf273
 
     else:
         # fit centerline, smooth it and return the first derivative (in voxel space but FITTED coordinates)
-        x_centerline_voxel, y_centerline_voxel, z_centerline_voxel, x_centerline_deriv, y_centerline_deriv, z_centerline_deriv = smooth_centerline('segmentation_RPI.nii.gz', algo_fitting=algo_fitting, type_window=type_window, window_length=window_length, nurbs_pts_number=3000, phys_coordinates=False, verbose=verbose, all_slices=True)
+        x_centerline_voxel, y_centerline_voxel, z_centerline_voxel, x_centerline_deriv, y_centerline_deriv, \
+        z_centerline_deriv = sct_straighten_spinalcord.smooth_centerline('segmentation_RPI.nii.gz',
+                                                                         algo_fitting=algo_fitting,
+                                                                         type_window=type_window,
+                                                                         window_length=window_length,
+                                                                         nurbs_pts_number=3000, phys_coordinates=False,
+                                                                         verbose=verbose, all_slices=True)
 
     if verbose == 2:
         import matplotlib.pyplot as plt
@@ -660,7 +667,11 @@
 
     else:
         # fit centerline, smooth it and return the first derivative (in voxel space but FITTED coordinates)
-        x_centerline_fit, y_centerline_fit, z_centerline, x_centerline_deriv, y_centerline_deriv, z_centerline_deriv = smooth_centerline('segmentation_RPI.nii.gz', algo_fitting=algo_fitting, type_window=type_window, window_length=window_length, nurbs_pts_number=3000, phys_coordinates=False, verbose=verbose, all_slices=True)
+        x_centerline_fit, y_centerline_fit, z_centerline, x_centerline_deriv, y_centerline_deriv, z_centerline_deriv =\
+            sct_straighten_spinalcord.smooth_centerline('segmentation_RPI.nii.gz', algo_fitting=algo_fitting,
+                                                        type_window=type_window, window_length=window_length,
+                                                        nurbs_pts_number=3000, phys_coordinates=False, verbose=verbose,
+                                                        all_slices=True)
 
         # correct centerline fitted coordinates according to the data resolution
         x_centerline_fit_rescorr, y_centerline_fit_rescorr, z_centerline_rescorr, x_centerline_deriv_rescorr, y_centerline_deriv_rescorr, z_centerline_deriv_rescorr = x_centerline_fit*px, y_centerline_fit*py, z_centerline*pz, x_centerline_deriv*px, y_centerline_deriv*py, z_centerline_deriv*pz
