#!/usr/bin/env python
#########################################################################################
#
# Test function sct_deepseg_gm
#
# ---------------------------------------------------------------------------------------
# Copyright (c) 2018 Polytechnique Montreal <www.neuro.polymtl.ca>
# Author: Julien Cohen-Adad
#
# About the license: see the file LICENSE.TXT
#########################################################################################

from __future__ import absolute_import

from spinalcordtoolbox.image import Image, compute_dice


def init(param_test):
    """
    Initialize class: param_test
    """
    # initialization
<<<<<<< HEAD
    default_args = ['-i t2s/t2s_uncropped.nii.gz -igt t2s/t2s_uncropped_gmseg_manual.nii.gz -o output.nii.gz -qc testing-qc']
=======
    default_args = ['-i t2s/t2s_uncropped.nii.gz -o output.nii.gz -qc testing-qc']
>>>>>>> 8d9316bf
    param_test.file_seg = 'output.nii.gz'
    param_test.fname_gt = 't2s/t2s_uncropped_gmseg_manual.nii.gz'
    param_test.dice_threshold = 0.85

    # assign default params
    if not param_test.args:
        param_test.args = default_args
    return param_test


def test_integrity(param_test):
    """
    Test integrity of function
    """
    # open output segmentation
    im_seg = Image(param_test.file_seg)
    # open ground truth
    im_seg_manual = Image(param_test.fname_gt)
    # compute dice coefficient between generated image and image from database
    dice_segmentation = compute_dice(im_seg, im_seg_manual, mode='3d', zboundaries=False)
    # display
    param_test.output += 'Computed dice: '+str(dice_segmentation)
    param_test.output += '\nDice threshold (if computed Dice smaller: fail): '+str(param_test.dice_threshold)

    if dice_segmentation < param_test.dice_threshold:
        param_test.status = 99
        param_test.output += '\n--> FAILED'
    else:
        param_test.output += '\n--> PASSED'

    # update Panda structure
    param_test.results['dice'] = dice_segmentation
    return param_test<|MERGE_RESOLUTION|>--- conflicted
+++ resolved
@@ -20,11 +20,7 @@
     Initialize class: param_test
     """
     # initialization
-<<<<<<< HEAD
-    default_args = ['-i t2s/t2s_uncropped.nii.gz -igt t2s/t2s_uncropped_gmseg_manual.nii.gz -o output.nii.gz -qc testing-qc']
-=======
     default_args = ['-i t2s/t2s_uncropped.nii.gz -o output.nii.gz -qc testing-qc']
->>>>>>> 8d9316bf
     param_test.file_seg = 'output.nii.gz'
     param_test.fname_gt = 't2s/t2s_uncropped_gmseg_manual.nii.gz'
     param_test.dice_threshold = 0.85
